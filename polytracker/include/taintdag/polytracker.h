/*
 * Copyright (c) 2022-present, Trail of Bits, Inc.
 * All rights reserved.
 *
 * This source code is licensed in accordance with the terms specified in
 * the LICENSE file found in the root directory of this source tree.
 */

#pragma once

#include "taintdag/output.hpp"

#include <filesystem>
#include <span>

<<<<<<< HEAD
#include "taintdag/outputfile.hpp"
#include "taintdag/labels.hpp"
#include "taintdag/sink.hpp"
#include "taintdag/string_table.hpp"
#include "taintdag/taint_source.hpp"
=======
#include "taintdag/fdmapping.hpp"
#include "taintdag/fnmapping.h"
#include "taintdag/fntrace.h"
#include "taintdag/taint.hpp"
#include "taintdag/taint_sink_log.hpp"
#include "taintdag/taintdag.hpp"
>>>>>>> a7e10a1c

namespace taintdag {

// Main interface towards polytracker
class PolyTracker {
<<<<<<< HEAD

  using NewOutputFile = OutputFile<Sources, Labels, StringTable, TaintSink>;

=======
>>>>>>> a7e10a1c
public:
  PolyTracker(std::filesystem::path const &outputfile = "polytracker.tdag");

  label_t union_labels(label_t l1, label_t l2);

  void open_file(int fd, std::filesystem::path const &path);
  void close_file(int fd);

  // Create taint labels representing a read of length starting at offset from
  // fd If no return value, the fd is not tracked.
  std::optional<taint_range_t>
  source_taint(int fd, void const *dst, source_offset_t offset, size_t length);

  // Just return the taint_range e.g. for return values
  std::optional<taint_range_t> source_taint(int fd, source_offset_t offset,
                                            size_t length);

  // Create a new taint source (not a file) and assigns taint labels
  // A new taint source named 'name' is created
  // Memory in 'dst' is assigned source taint labels referring to source 'name'
  // and in increasing offset.
  std::optional<taint_range_t> create_taint_source(std::string_view name,
                                                   std::span<uint8_t> dst);

  // Update the label, it affects control flow
  void affects_control_flow(label_t taint_label);

  // Log tainted data flowed into the sink
  void taint_sink(int fd, sink_offset_t offset, void const *mem, size_t length);
  // Same as before, but use same label for all data
  void taint_sink(int fd, sink_offset_t offset, label_t label, size_t length);

  // Log function entry
  FnMapping::index_t function_entry(std::string_view name);
  // Log function exit
  void function_exit(FnMapping::index_t index);

private:
<<<<<<< HEAD
  taint_range_t create_source_taint(source_index_t src,
                                    std::span<uint8_t const> dst,
                                    size_t offset = 0);
  NewOutputFile output_file_;
=======
  std::optional<taint_range_t>
  create_source_taint(int fd, source_offset_t offset, size_t length);

  OutputFile of_;
  FDMapping fdm_;
  FnMapping fnm_;
  FnTrace fnt_;
  TaintDAG tdag_;
  TaintSinkLog sinklog_;
>>>>>>> a7e10a1c
};

} // namespace taintdag<|MERGE_RESOLUTION|>--- conflicted
+++ resolved
@@ -13,31 +13,19 @@
 #include <filesystem>
 #include <span>
 
-<<<<<<< HEAD
 #include "taintdag/outputfile.hpp"
 #include "taintdag/labels.hpp"
 #include "taintdag/sink.hpp"
 #include "taintdag/string_table.hpp"
 #include "taintdag/taint_source.hpp"
-=======
-#include "taintdag/fdmapping.hpp"
-#include "taintdag/fnmapping.h"
-#include "taintdag/fntrace.h"
-#include "taintdag/taint.hpp"
-#include "taintdag/taint_sink_log.hpp"
-#include "taintdag/taintdag.hpp"
->>>>>>> a7e10a1c
 
 namespace taintdag {
 
 // Main interface towards polytracker
 class PolyTracker {
-<<<<<<< HEAD
 
   using NewOutputFile = OutputFile<Sources, Labels, StringTable, TaintSink>;
 
-=======
->>>>>>> a7e10a1c
 public:
   PolyTracker(std::filesystem::path const &outputfile = "polytracker.tdag");
 
@@ -76,22 +64,10 @@
   void function_exit(FnMapping::index_t index);
 
 private:
-<<<<<<< HEAD
   taint_range_t create_source_taint(source_index_t src,
                                     std::span<uint8_t const> dst,
                                     size_t offset = 0);
   NewOutputFile output_file_;
-=======
-  std::optional<taint_range_t>
-  create_source_taint(int fd, source_offset_t offset, size_t length);
-
-  OutputFile of_;
-  FDMapping fdm_;
-  FnMapping fnm_;
-  FnTrace fnt_;
-  TaintDAG tdag_;
-  TaintSinkLog sinklog_;
->>>>>>> a7e10a1c
 };
 
 } // namespace taintdag