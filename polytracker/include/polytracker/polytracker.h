--- conflicted
+++ resolved
@@ -24,9 +24,4 @@
 
 #endif
 
-<<<<<<< HEAD
-void polytracker_end(const dfsan_label& end);
-void polytracker_end();
-=======
-void polytracker_end(const dfsan_label &end);
->>>>>>> ee67aeb7
+void polytracker_end();