#include "polytracker/taint_sources.h"
#include "polytracker/early_construct.h"
#include "polytracker/polytracker.h"

#include "taintdag/polytracker.h"

#include <algorithm>
#include <assert.h>
#include <fcntl.h>
#include <iostream>
#include <mutex>
#include <pthread.h>
#include <sanitizer/dfsan_interface.h>
#include <stdarg.h>
#include <stdbool.h>
#include <stdint.h>
#include <stdio.h>
#include <stdlib.h>
#include <string.h>
#include <string>
#include <sys/mman.h>
#include <sys/stat.h>
#include <thread>
#include <time.h>
#include <unistd.h>
#include <unordered_map>
#include <vector>
#include <wchar.h>

#ifdef DEBUG_INFO
#include <iostream>
#endif

EARLY_CONSTRUCT_EXTERN_GETTER(taintdag::PolyTracker, polytracker_tdag);

// To create some label functions
// Following the libc custom functions from custom.cc
EXT_C_FUNC int __dfsw_open(const char *path, int oflags, dfsan_label path_label,
                           dfsan_label flag_label, dfsan_label *va_labels,
                           dfsan_label *ret_label, ...) {
  va_list args;
  va_start(args, ret_label);
  int fd = open(path, oflags, args);
  va_end(args);

  if (fd >= 0) {
    get_polytracker_tdag().open_file(fd, path);
  }

  *ret_label = 0;
  return fd;
}

EXT_C_FUNC int __dfsw_openat(int dirfd, const char *path, int oflags,
                             dfsan_label path_label, dfsan_label flag_label,
                             dfsan_label *va_labels, dfsan_label *ret_label,
                             ...) {
  va_list args;
  va_start(args, ret_label);
  int fd = openat(dirfd, path, oflags, args);
  va_end(args);

  if (fd >= 0) {
    get_polytracker_tdag().open_file(fd, path);
  }

  *ret_label = 0;
  return fd;
}

EXT_C_FUNC FILE *__dfsw_fopen64(const char *filename, const char *mode,
                                dfsan_label fn_label, dfsan_label mode_label,
                                dfsan_label *ret_label) {
  FILE *fd = fopen(filename, mode);

  if (fd) {
    get_polytracker_tdag().open_file(fileno(fd), filename);
  }

  *ret_label = 0;
  return fd;
}

EXT_C_FUNC FILE *__dfsw_fopen(const char *filename, const char *mode,
                              dfsan_label fn_label, dfsan_label mode_label,
                              dfsan_label *ret_label) {
  FILE *fd = fopen(filename, mode);

  if (fd) {
    get_polytracker_tdag().open_file(fileno(fd), filename);
  }

  *ret_label = 0;
  return fd;
}

EXT_C_FUNC int __dfsw_close(int fd, dfsan_label fd_label,
                            dfsan_label *ret_label) {
  int ret = close(fd);

  if (ret == 0)
    get_polytracker_tdag().close_file(fd);

  *ret_label = 0;
  return ret;
}

EXT_C_FUNC int __dfsw_fclose(FILE *fd, dfsan_label fd_label,
                             dfsan_label *ret_label) {
  int fno = fileno(fd);
  int ret = fclose(fd);

  if (ret == 0)
    get_polytracker_tdag().close_file(fno);
  *ret_label = 0;
  return ret;
}

EXT_C_FUNC ssize_t __dfsw_read(int fd, void *buff, size_t size,
                               dfsan_label fd_label, dfsan_label buff_label,
                               dfsan_label size_label, dfsan_label *ret_label) {
  long read_start = lseek(fd, 0, SEEK_CUR);
  ssize_t ret_val = read(fd, buff, size);

  if (ret_val > 0)
    get_polytracker_tdag().source_taint(fd, buff, read_start, ret_val);

  return ret_val;
}

EXT_C_FUNC ssize_t __dfsw_pread(int fd, void *buf, size_t count, off_t offset,
                                dfsan_label fd_label, dfsan_label buf_label,
                                dfsan_label count_label,
                                dfsan_label offset_label,
                                dfsan_label *ret_label) {
  ssize_t ret = pread(fd, buf, count, offset);
  if (ret > 0)
    get_polytracker_tdag().source_taint(fd, buf, offset, ret);
  *ret_label = 0;
  return ret;
}

EXT_C_FUNC ssize_t __dfsw_pread64(int fd, void *buf, size_t count, off_t offset,
                                  dfsan_label fd_label, dfsan_label buf_label,
                                  dfsan_label count_label,
                                  dfsan_label offset_label,
                                  dfsan_label *ret_label) {
  ssize_t ret = pread(fd, buf, count, offset);
  if (ret > 0)
    get_polytracker_tdag().source_taint(fd, buf, offset, ret);
  *ret_label = 0;
  return ret;
}

EXT_C_FUNC size_t __dfsw_fread(void *buff, size_t size, size_t count, FILE *fd,
                               dfsan_label buf_label, dfsan_label size_label,
                               dfsan_label count_label, dfsan_label fd_label,
                               dfsan_label *ret_label) {
  long offset = ftell(fd);
  size_t ret = fread(buff, size, count, fd);

  if (ret > 0)
    get_polytracker_tdag().source_taint(fileno(fd), buff, offset, ret * size);
  *ret_label = 0;
  return ret;
}

EXT_C_FUNC size_t __dfsw_fread_unlocked(void *buff, size_t size, size_t count,
                                        FILE *fd, dfsan_label buf_label,
                                        dfsan_label size_label,
                                        dfsan_label count_label,
                                        dfsan_label fd_label,
                                        dfsan_label *ret_label) {
  long offset = ftell(fd);
  size_t ret = fread_unlocked(buff, size, count, fd);
  if (ret > 0)
    get_polytracker_tdag().source_taint(fileno(fd), buff, offset, ret * size);
  *ret_label = 0;
  return ret;
}
EXT_C_FUNC int __dfsw_fgetc(FILE *fd, dfsan_label fd_label,
                            dfsan_label *ret_label) {
  long offset = ftell(fd);
  int c = fgetc(fd);
  *ret_label = 0;

  if (c != EOF) {
    auto tr =
        get_polytracker_tdag().source_taint(fileno(fd), offset, sizeof(char));
    if (tr)
      *ret_label = tr.value().first;
  }
  return c;
}

EXT_C_FUNC int __dfsw_fgetc_unlocked(FILE *fd, dfsan_label fd_label,
                                     dfsan_label *ret_label) {
  long offset = ftell(fd);
  int c = fgetc_unlocked(fd);
  *ret_label = 0;
  if (c != EOF) {
    auto tr =
        get_polytracker_tdag().source_taint(fileno(fd), offset, sizeof(char));
    if (tr)
      *ret_label = tr.value().first;
  }
  return c;
}
EXT_C_FUNC int __dfsw__IO_getc(FILE *fd, dfsan_label fd_label,
                               dfsan_label *ret_label) {
  long offset = ftell(fd);
  int c = getc(fd);
  *ret_label = 0;
  if (c != EOF) {
    auto tr =
        get_polytracker_tdag().source_taint(fileno(fd), offset, sizeof(char));
    if (tr)
      *ret_label = tr.value().first;
  }
  return c;
}

EXT_C_FUNC int __dfsw_getchar(dfsan_label *ret_label) {
  long offset = ftell(stdin);
  int c = getchar();
  *ret_label = 0;
  if (c != EOF) {
    auto tr = get_polytracker_tdag().source_taint(fileno(stdin), offset,
                                                  sizeof(char));
    if (tr)
      *ret_label = tr.value().first;
  }
  return c;
}

EXT_C_FUNC char *__dfsw_fgets(char *str, int count, FILE *fd,
                              dfsan_label str_label, dfsan_label count_label,
                              dfsan_label fd_label, dfsan_label *ret_label) {
  long offset = ftell(fd);
  char *ret = fgets(str, count, fd);

  if (ret) {
    size_t len = strlen(ret);
    get_polytracker_tdag().source_taint(fileno(fd), str, offset, len);
    *ret_label = str_label;
  } else {
    *ret_label = 0;
  }
  return ret;
}
EXT_C_FUNC char *__dfsw_gets(char *str, dfsan_label str_label,
                             dfsan_label *ret_label) {
  long offset = ftell(stdin);
  char *ret = fgets(str, sizeof str, stdin);

  if (ret) {
    size_t len = strlen(ret);
    get_polytracker_tdag().source_taint(fileno(stdin), str, offset, len);
    *ret_label = str_label;
  } else {
    *ret_label = 0;
  }

  return ret;
}

EXT_C_FUNC ssize_t __dfsw_getdelim(char **lineptr, size_t *n, int delim,
                                   FILE *fd, dfsan_label buf_label,
                                   dfsan_label size_label,
                                   dfsan_label delim_label,
                                   dfsan_label fd_label,
                                   dfsan_label *ret_label) {
  long offset = ftell(fd);
  ssize_t ret = getdelim(lineptr, n, delim, fd);

  if (ret != -1) {
    get_polytracker_tdag().source_taint(fileno(fd), *lineptr, offset, ret);
  }

  *ret_label = 0;
  return ret;
}

EXT_C_FUNC ssize_t __dfsw___getdelim(char **lineptr, size_t *n, int delim,
                                     FILE *fd, dfsan_label buf_label,
                                     dfsan_label size_label,
                                     dfsan_label delim_label,
                                     dfsan_label fd_label,
                                     dfsan_label *ret_label) {
  long offset = ftell(fd);
  ssize_t ret = __getdelim(lineptr, n, delim, fd);
  if (ret != -1) {
    get_polytracker_tdag().source_taint(fileno(fd), *lineptr, offset, ret);
  }
  *ret_label = 0;
  return ret;
}

EXT_C_FUNC void *__dfsw_mmap(void *start, size_t length, int prot, int flags,
                             int fd, off_t offset, dfsan_label start_label,
                             dfsan_label len_label, dfsan_label prot_label,
                             dfsan_label flags_label, dfsan_label fd_label,
                             dfsan_label offset_label, dfsan_label *ret_label) {
  void *ret = mmap(start, length, prot, flags, fd, offset);
<<<<<<< HEAD
#if 0
  if (ret && isTrackingSource(fd)) {
    bool res = taintData(fd, (char *)ret, offset, length);
    if (res == false) {
      std::cerr << "### mmap: error, data not tainted" << std::endl;
    }
  }
#endif

=======
>>>>>>> df22eb9a
  if (ret != MAP_FAILED) {
    get_polytracker_tdag().source_taint(fd, ret, offset, length);
  }

  *ret_label = 0;
  return ret;
}

EXT_C_FUNC int __dfsw_munmap(void *addr, size_t length, dfsan_label addr_label,
                             dfsan_label length_label, dfsan_label *ret_label) {
#ifdef DEBUG_INFO
  fprintf(stderr, "### munmap, addr %p, length %zu \n", addr, length);
#endif
  int ret = munmap(addr, length);
  dfsan_set_label(0, addr, length);
  *ret_label = 0;
  return ret;
}

EXT_C_FUNC int __dfsw__putc(int __c, FILE *__fp, dfsan_label c_label,
                            dfsan_label fp_label, dfsan_label *ret_label) {
  *ret_label = 0;
  return putc(__c, __fp);
}
EXT_C_FUNC int __dfsw_pthread_cond_broadcast(pthread_cond_t *cond,
                                             dfsan_label cond_label,
                                             dfsan_label *ret_label) {
  *ret_label = 0;
  return pthread_cond_broadcast(cond);
}

EXT_C_FUNC void __dfsw_exit(int ret_code, dfsan_label ret_code_label) {
  polytracker_end();
  exit(ret_code);
}<|MERGE_RESOLUTION|>--- conflicted
+++ resolved
@@ -302,18 +302,6 @@
                              dfsan_label flags_label, dfsan_label fd_label,
                              dfsan_label offset_label, dfsan_label *ret_label) {
   void *ret = mmap(start, length, prot, flags, fd, offset);
-<<<<<<< HEAD
-#if 0
-  if (ret && isTrackingSource(fd)) {
-    bool res = taintData(fd, (char *)ret, offset, length);
-    if (res == false) {
-      std::cerr << "### mmap: error, data not tainted" << std::endl;
-    }
-  }
-#endif
-
-=======
->>>>>>> df22eb9a
   if (ret != MAP_FAILED) {
     get_polytracker_tdag().source_taint(fd, ret, offset, length);
   }
