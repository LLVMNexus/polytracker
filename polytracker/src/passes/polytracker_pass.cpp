#include "polytracker/polytracker_pass.h"
#include "polytracker/basic_block_utils_test.h"
#include "polytracker/bb_splitting_pass.h"
// #include "polytracker/thread_pool.h"
#include "llvm/IR/BasicBlock.h"
#include "llvm/IR/Dominators.h"
#include "llvm/IR/Function.h"
#include "llvm/IR/IRBuilder.h"
#include "llvm/IR/InstrTypes.h"
#include "llvm/IR/Instruction.h"
#include "llvm/IR/Module.h"
#include "llvm/Support/CommandLine.h"
#include "llvm/Transforms/Utils/CtorUtils.h"
#include "llvm/Transforms/Utils/Local.h"
#include "llvm/Transforms/Utils/ModuleUtils.h"
#include <assert.h> /* assert */
#include <fstream>
#include <iomanip> /* for std::setw */
#include <iostream>
#include <llvm/IR/Constants.h>
#include <llvm/IR/Verifier.h>
#include <llvm/IRReader/IRReader.h>
#include <llvm/Support/SourceMgr.h>
#include <unordered_map>
#include <unordered_set>

// Can specify any number of ignore lists.
static llvm::cl::list<std::string>
    ignore_file_path("ignore-list",
                     llvm::cl::desc("Specify functions to ignore"));
// FIXME (Carson) turn into a bool
static llvm::cl::opt<std::string> generate_ignore_list(
    "gen-list",
    llvm::cl::desc("When specified, generates an ignore list from bitcode"));

static llvm::cl::opt<int> file_id(
    "file-id",
    llvm::cl::desc(
        "When specified, adds a file id to the function_ids in the module"));

static llvm::cl::opt<bool> no_control_flow_tracking(
    "no-control-flow-tracking",
    llvm::cl::desc(
        "When specified, do not instrument for control flow tracking"));

namespace polytracker {

static bool op_check(llvm::Value *inst) {
  // logOp(&CI, taint_cmp_log);
  if (inst->getType()->isVectorTy() || inst->getType()->isStructTy() ||
      inst->getType()->isArrayTy() || inst->getType()->isDoubleTy() ||
      inst->getType()->isFloatTy() || inst->getType()->isFloatingPointTy() ||
      inst->getType()->isPointerTy()) {
    return true;
  }
  return false;
}

const std::pair<llvm::Value *, llvm::Value *>
PolytrackerPass::getIndicies(llvm::Instruction *inst) {
  llvm::LLVMContext &context = mod->getContext();
  if (block_global_map.find(inst->getParent()) == block_global_map.end()) {
    std::cerr << "Error: Cannot find block in block map" << std::endl;
    abort();
  }
  uint64_t gid = block_global_map[inst->getParent()];
  bb_index_t bindex = gid & 0xFFFF;
  func_index_t findex = (gid >> 32);
  llvm::Value *FuncIndex = llvm::ConstantInt::get(
      llvm::IntegerType::getInt32Ty(context), findex, false);
  llvm::Value *BlockIndex = llvm::ConstantInt::get(
      llvm::IntegerType::getInt32Ty(context), bindex, false);
  return {FuncIndex, BlockIndex};
}

// On binary ops
void PolytrackerPass::logOp(llvm::Instruction *inst,
                            llvm::FunctionCallee &callback) {
  auto first_operand = inst->getOperand(0);
  auto second_operand = inst->getOperand(1);
  if (op_check(first_operand) || op_check(second_operand)) {
    return;
  }
  llvm::IRBuilder<> IRB(inst->getNextNode());
  llvm::LLVMContext &context = mod->getContext();

  llvm::Value *int_val =
      IRB.CreateSExtOrTrunc(inst->getOperand(0), shadow_type);
  llvm::Value *int_val_two =
      IRB.CreateSExtOrTrunc(inst->getOperand(1), shadow_type);

  if (block_global_map.find(inst->getParent()) == block_global_map.end()) {
    std::cerr << "Error! cmp parent block not in block_map" << std::endl;
    exit(1);
  }
  auto func_block_index = getIndicies(inst);
  CallInst *Call =
      IRB.CreateCall(callback, {int_val, int_val_two, func_block_index.first,
                                func_block_index.second});
}

void PolytrackerPass::visitCmpInst(llvm::CmpInst &CI) {
  logOp(&CI, taint_cmp_log);
}

void PolytrackerPass::visitBinaryOperator(llvm::BinaryOperator &Op) {
  logOp(&Op, taint_op_log);
}

void PolytrackerPass::visitReturnInst(llvm::ReturnInst &RI) {
  llvm::Instruction *inst = llvm::dyn_cast<llvm::Instruction>(&RI);
  auto func_block_index = getIndicies(inst);
  llvm::IRBuilder<> IRB(inst);

  CallInst *ExitCall =
      IRB.CreateCall(func_exit_log, {func_block_index.first,
                                     func_block_index.second, stack_loc});
}

void PolytrackerPass::visitBranchInst(llvm::BranchInst &BI) {
  if (BI.isUnconditional()) {
    return;
  } else if (auto condition = BI.getCondition()) {
    // TODO (hbrodin): Is this to ensure that the size of the argument is at most sizeof(shadow_type)??
    // To be able to pass it as first ar to conditional_branch_log
    if (!op_check(condition)) {
      llvm::IRBuilder<> IRB(&BI);
      llvm::LLVMContext &context = mod->getContext();

      llvm::Value *int_val = IRB.CreateSExtOrTrunc(condition, shadow_type);

      CallInst *Call = IRB.CreateCall(conditional_branch_log, {int_val});
    }
  }
}

<<<<<<< HEAD
void PolytrackerPass::visitGetElementPtrInst(llvm::GetElementPtrInst &GEP) {

  llvm::IRBuilder<> IRB(&GEP);
  llvm::LLVMContext &context = mod->getContext();
  for (auto &op : GEP.indices()) {
    // Ignore constant indices
    if (!llvm::isa<llvm::ConstantInt>(op)) {
      if (!op_check(op)) {
        llvm::Value *int_val = IRB.CreateSExtOrTrunc(op, shadow_type);
        CallInst *Call = IRB.CreateCall(conditional_branch_log, {int_val});
      }
    }
  }
}

void PolytrackerPass::visitSwitchInst(llvm::SwitchInst &SI) {
  auto condition = SI.getCondition();
  if (!op_check(condition)) {
    llvm::IRBuilder<> IRB(&SI);
    llvm::LLVMContext &context = mod->getContext();
    llvm::Value *int_val = IRB.CreateSExtOrTrunc(condition, shadow_type);
    CallInst *Call = IRB.CreateCall(conditional_branch_log, {int_val});
  }
=======
void PolytrackerPass::visitSwitchInst(llvm::SwitchInst &SI) {
  // TODO (hbrodin): Is a guard needed? E.g. op_check as in visitBranchInst?
  llvm::IRBuilder<> IRB(&SI);
  llvm::Value *int_val = IRB.CreateSExtOrTrunc(SI.getCondition(), shadow_type);
  CallInst *Call = IRB.CreateCall(conditional_branch_log, {int_val});
>>>>>>> f21343c5
}

void PolytrackerPass::visitCallInst(llvm::CallInst &ci) {
  llvm::Instruction *inst = llvm::dyn_cast<llvm::Instruction>(&ci);
  auto func_block_indicies = getIndicies(inst);
  auto called_func = ci.getCalledFunction();
  if (called_func != nullptr) {
    if (called_func->hasName() &&
        called_func->getName().find("polytracker") != std::string::npos) {
      return;
    }
    if (called_func->isIntrinsic()) {
      return;
    }
    if (called_func->hasName()) {
      std::string name = called_func->getName().str();
      if (ignore_funcs.find(name) != ignore_funcs.end()) {
        // If were ignoring the function, we log the call to it.
        // This doesnt affect the runtime function stack at all, it just notes
        // that we are calling something uninstrumented.
        llvm::IRBuilder<> IRB(inst);
        llvm::Value *fname = IRB.CreateGlobalStringPtr(name);
        IRB.CreateCall(call_uninst_log, {func_block_indicies.first,
                                         func_block_indicies.second, fname});
      }
    }
    // Indirect call
    else {
      llvm::IRBuilder<> IRB(inst);
      IRB.CreateCall(call_indirect_log,
                     {func_block_indicies.first, func_block_indicies.second});
    }
  }
  // // Insert after
  llvm::IRBuilder<> IRB(inst->getNextNode());
  CallInst *ExitCall =
      IRB.CreateCall(call_exit_log, {func_block_indicies.first,
                                     func_block_indicies.second, stack_loc});
}

// Pass in function, get context, get the entry block. create the DT?
// Func, func_index, Block, block_index, split_blocks, DT.
bool PolytrackerPass::analyzeBlock(llvm::Function *func,
                                   const func_index_t &findex,
                                   llvm::BasicBlock *curr_bb,
                                   const bb_index_t &bb_index,
                                   std::vector<llvm::BasicBlock *> &split_bbs,
                                   llvm::DominatorTree &DT) {
  // std::cout << "Visiting function!" << std::endl;
  // FIXME (Evan) Is this correct C++? I'm not sure if the pointer comparison is
  // always valid here Is the address returned by reference always the same?
  // Then yes it is
  BasicBlock *entry_block = &func->getEntryBlock();
  llvm::Instruction *Inst = &curr_bb->front();
  llvm::LLVMContext &context = func->getContext();
  llvm::Instruction *insert_point =
      &(*(func->getEntryBlock().getFirstInsertionPt()));

  llvm::IRBuilder<> IRB(insert_point);
  llvm::Value *func_name = IRB.CreateGlobalStringPtr(func->getName());
  // Add a callback for BB entry
  // we do not need to instrument the entry block of a function
  // because we do that above when we add the function instrumentation
  llvm::Value *BBIndex = llvm::ConstantInt::get(
      llvm::IntegerType::getInt32Ty(context), bb_index, false);

  llvm::Instruction *InsertBefore;
  // Was this one of the new BBs that was split after a function call?
  // If so, set that it is a FUNCTION_RETURN
  bool wasSplit = std::find(split_bbs.cbegin(), split_bbs.cend(), curr_bb) !=
                  split_bbs.cend();
  // bool wasSplit = false;
  auto bb_type = static_cast<uint8_t>(
      polytracker::getType(curr_bb, DT) |
      (wasSplit ? polytracker::BasicBlockType::FUNCTION_RETURN
                : polytracker::BasicBlockType::UNKNOWN));

  llvm::Value *BBType = llvm::ConstantInt::get(
      llvm::IntegerType::getInt8Ty(context), bb_type, false);

  // llvm::Value *BBType =
  // llvm::ConstantInt::get(llvm::IntegerType::getInt8Ty(context),
  //(uint8_t)polytracker::BasicBlockType::UNKNOWN);
  if (curr_bb == entry_block) {
    // this is the entrypoint basic block in a function, so make sure the
    // BB instrumentation happens after the function call instrumentation
    InsertBefore = entry_block->getFirstNonPHI();
    // Scan for log func, should hit it.
    while (InsertBefore) {
      if (llvm::isa<llvm::CallInst>(InsertBefore)) {
        auto call_inst = llvm::dyn_cast<llvm::CallInst>(InsertBefore);
        if (call_inst->getCalledFunction()->hasName()) {
          std::string name = call_inst->getCalledFunction()->getName().str();
          // If a call instruction is the first inst in the block.
          // if its name has polytracker in it.
          // Iterate to next insertion point.
          if (name.find("polytracker_log_func") != std::string::npos) {
            InsertBefore = InsertBefore->getNextNode();
            break;
          }
        }
      }
      InsertBefore = InsertBefore->getNextNode();
    }
    if (InsertBefore == nullptr) {
      std::cout << "ERROR No log func found!" << std::endl;
      InsertBefore = Inst;
    }
  } else {
    InsertBefore = Inst;
  }
  while (llvm::isa<llvm::PHINode>(InsertBefore) ||
         llvm::isa<llvm::LandingPadInst>(InsertBefore)) {
    // This is a PHI or landing pad instruction,
    // so we need to add the callback afterward
    InsertBefore = InsertBefore->getNextNode();
  }

  // FIXME reuse IRB
  llvm::IRBuilder<> new_IRB(InsertBefore);
  llvm::Value *FuncIndex = llvm::ConstantInt::get(
      llvm::IntegerType::getInt32Ty(context), findex, false);

  auto res = new_IRB.CreateCall(bb_entry_log, {FuncIndex, BBIndex, BBType});
  uint64_t gid = static_cast<uint64_t>(findex) << 32 | bb_index;
  block_global_map[curr_bb] = gid;
  block_type_map[gid] = bb_type;
  return true;
}

/*
We should instrument everything we have bitcode for, right?
If instructions have __polytracker, or they have __dfsan, ignore!
*/
bool PolytrackerPass::analyzeFunction(llvm::Function *f,
                                      const func_index_t &func_index) {
  // std::cout << "Visitng func" << std::endl;
  // Add Function entry
  polytracker::BBSplittingPass bbSplitter;
  llvm::LLVMContext &context = f->getContext();

  // llvm::removeUnreachableBlocks(*f);

  std::vector<llvm::BasicBlock *> splitBBs = bbSplitter.analyzeFunction(*f);
  // std::vector<llvm::BasicBlock *> splitBBs;
  llvm::DominatorTree DT;
  DT.recalculate(*f);
  // Instrument function entry here
  llvm::BasicBlock &bb = f->getEntryBlock();
  llvm::Instruction &insert_point = *(bb.getFirstInsertionPt());
  llvm::IRBuilder<> IRB(&insert_point);
  llvm::Value *func_name = IRB.CreateGlobalStringPtr(f->getName());
  llvm::Value *index_val =
      llvm::ConstantInt::get(shadow_type, func_index, false);

  bb_index_t bb_index = 0;

  // Instance variable, changes everytime we visit a new function
  // this creates a call on function entry which stores the current function
  // stack size after pushing down the item so the entrypoint of a program,
  // main, would have size 1 stored in stack_loc.
  stack_loc = IRB.CreateCall(func_entry_log, {index_val});

  // Collect basic blocks/insts, so we don't modify the container while
  // iterate
  std::unordered_set<llvm::BasicBlock *> blocks;
  std::vector<llvm::Instruction *> insts;
  for (auto &bb : *f) {
    blocks.insert(&bb);
    for (auto &inst : bb) {
      insts.push_back(&inst);
    }
  }
  for (auto block : splitBBs) {
    blocks.insert(block);
  }

  for (auto bb : blocks) {
    analyzeBlock(f, func_index, bb, bb_index++, splitBBs, DT);
  }

  for (auto &inst : insts) {
    visit(inst);
  }

  return true;
}

void PolytrackerPass::initializeTypes(llvm::Module &mod) {
  this->mod = &mod;
  llvm::LLVMContext &context = mod.getContext();
  shadow_type = llvm::IntegerType::get(context, this->shadow_width);

  // Return type, arg types, is vararg
  auto taint_log_fn_ty = llvm::FunctionType::get(
      llvm::Type::getVoidTy(context),
      {shadow_type, shadow_type, shadow_type, shadow_type}, false);
  taint_op_log =
      mod.getOrInsertFunction("__polytracker_log_taint_op", taint_log_fn_ty);
  taint_cmp_log =
      mod.getOrInsertFunction("__polytracker_log_taint_cmp", taint_log_fn_ty);

  // Should pass in func_name and uint32_t function index.
  func_entry_type = llvm::FunctionType::get(llvm::Type::getInt32Ty(context),
                                            {shadow_type}, false);
  func_entry_log =
      mod.getOrInsertFunction("__polytracker_log_func_entry", func_entry_type);

  // Should pass in the function index
  auto exit_fn_ty =
      llvm::FunctionType::get(llvm::Type::getVoidTy(context),
                              {shadow_type, shadow_type, shadow_type}, false);
  func_exit_log =
      mod.getOrInsertFunction("__polytracker_log_func_exit", exit_fn_ty);
  call_exit_log =
      mod.getOrInsertFunction("__polytracker_log_call_exit", exit_fn_ty);

  auto call_log_uninst_type = llvm::FunctionType::get(
      llvm::Type::getVoidTy(context),
      {shadow_type, shadow_type, llvm::Type::getInt8PtrTy(context)}, false);
  auto call_log_type = llvm::FunctionType::get(
      llvm::Type::getVoidTy(context), {shadow_type, shadow_type}, false);
  call_uninst_log = mod.getOrInsertFunction("__polytracker_log_call_uninst",
                                            call_log_uninst_type);
  call_indirect_log =
      mod.getOrInsertFunction("__polytracker_log_call_indirect", call_log_type);

  auto entry_bb_ty = llvm::FunctionType::get(
      llvm::Type::getVoidTy(context),
      {shadow_type, shadow_type, llvm::IntegerType::getInt8Ty(context)}, false);
  bb_entry_log =
      mod.getOrInsertFunction("__polytracker_log_bb_entry", entry_bb_ty);

  // This function is how Polytracker works with DFsan
  // dfsan_get_label is a special function that gets instrumented by dfsan and
  // changes its ABI. The return type is a dfsan_label as defined by dfsan
  auto dfsan_get_label_ty =
      llvm::FunctionType::get(shadow_type, shadow_type, false);
  dfsan_get_label =
      mod.getOrInsertFunction("dfsan_get_label", dfsan_get_label_ty);

  llvm::Type *blob_args = {llvm::Type::getInt8PtrTy(context)->getPointerTo()};
  auto polytracker_store_blob_ty =
      llvm::FunctionType::get(llvm::Type::getVoidTy(context), blob_args, false);

  store_blob = mod.getOrInsertFunction("__polytracker_store_blob",
                                       polytracker_store_blob_ty);

  llvm::Type *map_args = {llvm::Type::getInt8PtrTy(context)};
  auto polytracker_map_ty =
      llvm::FunctionType::get(llvm::Type::getVoidTy(context), map_args, false);
  preserve_map =
      mod.getOrInsertFunction("__polytracker_preserve_map", polytracker_map_ty);

  auto conditional_branch_ty = llvm::FunctionType::get(
      llvm::Type::getVoidTy(context), {shadow_type}, false);
  conditional_branch_log = mod.getOrInsertFunction(
      "__polytracker_log_conditional_branch", conditional_branch_ty);
}

void PolytrackerPass::readIgnoreFile(const std::string &ignore_file_path) {
  std::ifstream ignore_file(ignore_file_path);
  if (!ignore_file.is_open()) {
    std::cerr << "Error! Could not read: " << ignore_file_path << std::endl;
    exit(1);
  }
  std::string line;
  while (std::getline(ignore_file, line)) {
    if (line[0] == '#' || line == "\n") {
      continue;
    }

    if (line.find("discard") != std::string::npos &&
        line.find("main") == std::string::npos) {
      int start_pos = line.find(':');
      int end_pos = line.find("=");
      // :test=und
      std::string func_name =
          line.substr(start_pos + 1, end_pos - (start_pos + 1));
      ignore_funcs[func_name] = true;
    }
  }
}

/// Given a llvm.global_ctors list that we can understand,
/// return a map of the function* for quick lookup
static std::vector<llvm::Function *>
parseGlobalCtors(llvm::GlobalVariable *GV) {
  if (GV->getInitializer()->isNullValue())
    return std::vector<llvm::Function *>();
  llvm::ConstantArray *CA =
      llvm::cast<llvm::ConstantArray>(GV->getInitializer());
  std::vector<llvm::Function *> Result;
  Result.reserve(CA->getNumOperands());
  for (auto &V : CA->operands()) {
    llvm::ConstantStruct *CS = llvm::cast<llvm::ConstantStruct>(V);
    Result.push_back(llvm::dyn_cast<llvm::Function>(CS->getOperand(1)));
  }
  return Result;
}

/// Find the llvm.global_ctors list
static llvm::GlobalVariable *findGlobalCtors(llvm::Module &M) {
  llvm::GlobalVariable *GV = M.getGlobalVariable("llvm.global_ctors");
  if (!GV) {
    std::cerr << "Warning: No constructors found, returning" << std::endl;
    return nullptr;
  }
  return GV;
}

static llvm::Constant *create_str(llvm::Module &mod, std::string &str) {
  auto arr_ty = llvm::ArrayType::get(
      llvm::IntegerType::getInt8Ty(mod.getContext()), str.size() + 1);
  auto int8_ty = llvm::IntegerType::getInt8Ty(mod.getContext());
  // TODO (Carson) this feels hacky
  std::vector<llvm::Constant *> vals;
  for (auto i = 0; i < str.size(); i++) {
    auto new_const = llvm::ConstantInt::get(int8_ty, str[i]);
    vals.push_back(new_const);
  }
  auto null_const = llvm::ConstantInt::get(int8_ty, 0);
  vals.push_back(null_const);
  auto int8ptr_ty = llvm::IntegerType::getInt8PtrTy(mod.getContext());
  auto init = llvm::ConstantArray::get(arr_ty, vals);
  // Not int8_ptr, arr_ty
  auto str_global = new llvm::GlobalVariable(
      mod, init->getType(), true, llvm::GlobalVariable::InternalLinkage, init);

  auto casted = llvm::ConstantExpr::getPointerCast(str_global, int8ptr_ty);
  return casted;
}

static llvm::GlobalVariable *
create_globals(llvm::Module &mod,
               std::unordered_map<std::string, uint32_t> &func_index_map) {
  llvm::LLVMContext &context = mod.getContext();
  auto int32_type = llvm::IntegerType::getInt32Ty(context);
  auto str_type = llvm::IntegerType::getInt8PtrTy(context);
  llvm::StructType *func_struct =
      llvm::StructType::create(context, {str_type, int32_type}, "func_struct");
  std::vector<llvm::Constant *> const_structs;
  for (auto pair : func_index_map) {
    auto key = pair.first;
    auto val = pair.second;
    auto key_const = create_str(mod, key);
    auto val_const = llvm::ConstantInt::get(int32_type, val);
    auto struct_const =
        llvm::ConstantStruct::get(func_struct, {key_const, val_const});
    const_structs.push_back(struct_const);
  }
  auto arr_type = llvm::ArrayType::get(func_struct, const_structs.size());
  auto global_structs = new llvm::GlobalVariable(
      mod, arr_type, true, llvm::GlobalVariable::InternalLinkage,
      llvm::ConstantArray::get(arr_type, const_structs), "func_index_map");
  return global_structs;
}

static llvm::GlobalVariable *
create_block_map(llvm::Module &mod,
                 std::unordered_map<uint64_t, uint8_t> &blocks) {
  llvm::LLVMContext &context = mod.getContext();
  auto int64_type = llvm::IntegerType::getInt64Ty(context);
  auto int8_type = llvm::IntegerType::getInt8Ty(context);
  llvm::StructType *block_struct = llvm::StructType::create(
      context, {int64_type, int8_type}, "block_struct");
  std::vector<llvm::Constant *> const_structs;
  for (auto item : blocks) {
    auto block_id_const = llvm::ConstantInt::get(int64_type, item.first);
    auto block_type_const = llvm::ConstantInt::get(int8_type, item.second);
    auto block_struct_const = llvm::ConstantStruct::get(
        block_struct, {block_id_const, block_type_const});
    const_structs.push_back(block_struct_const);
  }
  auto arr_type = llvm::ArrayType::get(block_struct, const_structs.size());
  auto global_structs = new llvm::GlobalVariable(
      mod, arr_type, true, llvm::GlobalVariable::InternalLinkage,
      llvm::ConstantArray::get(arr_type, const_structs), "block_index_map");

  return global_structs;
}

/*
Implements a constructor function that initializes polytracker before any C++
ctors get to run. Constructs a function resembling:

__attribute__((constructor)) void early_polytracker_start()
{
  __polytracker_start(array_of_functions, length(array_of_functions),
array_of_blocks, length(array_of_blocks), !no_control_flow_tracking);
}
*/
static void createStartPolytrackerCall(llvm::Module &mod,
                                       llvm::GlobalVariable *global,
                                       uint64_t global_count,
                                       llvm::GlobalVariable *block_map,
                                       uint64_t block_count) {

  auto &ctx = mod.getContext();
  // polytracker_start declaration
  auto i64_type = llvm::IntegerType::get(ctx, 64);
  auto bool_type = llvm::IntegerType::get(ctx, 8);
  auto polytracker_start_type = llvm::FunctionType::get(
      llvm::Type::getVoidTy(ctx),
      {global->getType(), i64_type, block_map->getType(), i64_type, bool_type},
      false);
  auto polytracker_start_func =
      mod.getOrInsertFunction("__polytracker_start", polytracker_start_type);

  // Create the constructor function that will invoke __polytracker_start
  auto early_start_type =
      llvm::FunctionType::get(llvm::Type::getVoidTy(ctx), {}, false);
  auto func =
      llvm::Function::Create(early_start_type, llvm::Function::InternalLinkage,
                             "early_polytracker_start", mod);
  BasicBlock *block = BasicBlock::Create(ctx, "entry", func);
  llvm::IRBuilder<> IRB(block);

  llvm::Instruction *call = IRB.CreateCall(
      polytracker_start_func,
      {global, llvm::ConstantInt::get(i64_type, global_count), block_map,
       llvm::ConstantInt::get(i64_type, block_count),
       llvm::ConstantInt::get(bool_type, !no_control_flow_tracking)});
  IRB.CreateRetVoid();

  llvm::appendToGlobalCtors(mod, func, 0);
}

bool PolytrackerPass::runOnModule(llvm::Module &mod) {
  if (ignore_file_path.getNumOccurrences()) {
    for (auto &file_path : ignore_file_path) {
      readIgnoreFile(file_path);
    }
  }
  initializeTypes(mod);

  bool ret = false;
  func_index_t function_index = 0;
  if (file_id) {
    function_index = (file_id << 24) | function_index;
  }

  if (no_control_flow_tracking) {
    std::cout << "Omitting PolyTracker control flow instrumentation."
              << std::endl;
    // We still want to visit comparison instructions because they are useful
    // for detecting file cavities:
    for (auto &func : mod) {
      // Ignore if the func is in our ignore list
      if (func.hasName()) {
        std::string fname = func.getName().str();
        if (ignore_funcs.find(fname) != ignore_funcs.end()) {
          continue;
        }
      }
      for (auto &bb : func) {
<<<<<<< HEAD
        for (auto &inst : bb) {
          if (auto *BI = llvm::dyn_cast<llvm::BranchInst>(&inst)) {
            visitBranchInst(*BI);
          } else if (auto *SI = llvm::dyn_cast<llvm::SwitchInst>(&inst)) {
            visitSwitch(*SI);
          } else if (auto *GEP = llvm::dyn_cast<llvm::GetElementPtrInst>(&inst)) {
            // TODO (hbrodin): How about GEP as part of an expression e.g.
            // %81 = call %struct._IO_FILE* @__dfsw_fopen(i8* %80, i8* getelementptr inbounds ([2 x i8], [2 x i8]* @.str.1, i64 0, i64 0),
            //                                            i32 zeroext %79, i32 zeroext 0, i32* %labelreturn)
            visitGetElementPtrInst(*GEP);
           }
=======
        auto inst = bb.getTerminator();
        if (auto *BI = llvm::dyn_cast<llvm::BranchInst>(inst)) {
          visitBranchInst(*BI);
        } else if (auto *SI = llvm::dyn_cast<llvm::SwitchInst>(inst)) {
          visitSwitch(*SI);
>>>>>>> f21343c5
        }
      }
    }
  } else {
    std::vector<llvm::Function *> functions;
    for (auto &func : mod) {
      // Ignore if its in our ignore list
      if (func.hasName()) {
        std::string fname = func.getName().str();
        if (ignore_funcs.find(fname) != ignore_funcs.end()) {
          continue;
        }
      }
      functions.push_back(&func);
      func_index_map[func.getName().str()] = function_index++;
    }
    const auto startTime = std::chrono::system_clock::now();
    auto lastUpdateTime = startTime;
    size_t i = 0;
    int lastPercent = -1;
    for (auto func : functions) {
      int percent = static_cast<int>(static_cast<float>(i++) * 100.0 /
                                         static_cast<float>(functions.size()) +
                                     0.5);
      auto currentTime = std::chrono::system_clock::now();
      if (percent > lastPercent ||
          std::chrono::duration_cast<std::chrono::seconds>(currentTime -
                                                           lastUpdateTime)
                  .count() >= 5.0 ||
          i >= functions.size()) {
        lastUpdateTime = currentTime;
        auto totalElapsedSeconds =
            std::chrono::duration_cast<std::chrono::seconds>(currentTime -
                                                             startTime)
                .count();
        auto functionsPerSecond = static_cast<float>(i) / totalElapsedSeconds;
        std::cerr << '\r' << std::string(80, ' ') << '\r';
        lastPercent = percent;
        auto funcName = func->getName().str();
        if (funcName.length() > 10) {
          funcName = funcName.substr(0, 7) + "...";
        }
        std::cerr << "Instrumenting: " << std::setfill(' ') << std::setw(3)
                  << percent << "% |";
        const int barWidth = 20;
        const auto filledBars = static_cast<int>(
            static_cast<float>(barWidth) * static_cast<float>(percent) / 100.0 +
            0.5);
        const auto unfilledBars = barWidth - filledBars;
        for (size_t iter = 0; iter < filledBars; ++iter) {
          std::cerr << "█";
        }
        std::cerr << std::string(unfilledBars, ' ');
        std::cerr << "| " << i << "/" << functions.size() << " [";
        if (functionsPerSecond == 0) {
          std::cerr << "??:??";
        } else {
          auto remainingSeconds = static_cast<int>(
              static_cast<float>(functions.size() - i) / functionsPerSecond +
              0.5);
          auto remainingMinutes = remainingSeconds / 60;
          remainingSeconds %= 60;
          if (remainingMinutes >= 60) {
            std::cerr << (remainingMinutes / 60) << ":";
            remainingMinutes %= 60;
          }
          std::cerr << std::setfill('0') << std::setw(2) << remainingMinutes
                    << ":";
          std::cerr << std::setfill('0') << std::setw(2) << remainingSeconds;
        }
        std::cerr << ", " << std::setprecision(4) << functionsPerSecond
                  << " functions/s]" << std::flush;
      }

      if (!func || func->isDeclaration()) {
        continue;
      }
      ret = analyzeFunction(func, func_index_map[func->getName().str()]) || ret;
    }
    std::cerr << std::endl;
  }

  // Store function/block to id mappings (and corresponding counts) as global
  // variables
  llvm::GlobalVariable *global = create_globals(mod, func_index_map);
  llvm::GlobalVariable *block_map = create_block_map(mod, block_type_map);

  // Prepare function calls to report on the function/block to id mappings
  createStartPolytrackerCall(mod, global, func_index_map.size(), block_map,
                             block_type_map.size());

  return true;
}

char PolytrackerPass::ID = 0;

}; // namespace polytracker

static llvm::RegisterPass<polytracker::PolytrackerPass>
    X("ptrack", "Adds runtime monitoring calls to polytracker runtime",
      false /* Only looks at CFG */, false /* Analysis Pass */);<|MERGE_RESOLUTION|>--- conflicted
+++ resolved
@@ -134,11 +134,9 @@
   }
 }
 
-<<<<<<< HEAD
 void PolytrackerPass::visitGetElementPtrInst(llvm::GetElementPtrInst &GEP) {
 
   llvm::IRBuilder<> IRB(&GEP);
-  llvm::LLVMContext &context = mod->getContext();
   for (auto &op : GEP.indices()) {
     // Ignore constant indices
     if (!llvm::isa<llvm::ConstantInt>(op)) {
@@ -154,17 +152,9 @@
   auto condition = SI.getCondition();
   if (!op_check(condition)) {
     llvm::IRBuilder<> IRB(&SI);
-    llvm::LLVMContext &context = mod->getContext();
     llvm::Value *int_val = IRB.CreateSExtOrTrunc(condition, shadow_type);
     CallInst *Call = IRB.CreateCall(conditional_branch_log, {int_val});
   }
-=======
-void PolytrackerPass::visitSwitchInst(llvm::SwitchInst &SI) {
-  // TODO (hbrodin): Is a guard needed? E.g. op_check as in visitBranchInst?
-  llvm::IRBuilder<> IRB(&SI);
-  llvm::Value *int_val = IRB.CreateSExtOrTrunc(SI.getCondition(), shadow_type);
-  CallInst *Call = IRB.CreateCall(conditional_branch_log, {int_val});
->>>>>>> f21343c5
 }
 
 void PolytrackerPass::visitCallInst(llvm::CallInst &ci) {
@@ -621,7 +611,6 @@
         }
       }
       for (auto &bb : func) {
-<<<<<<< HEAD
         for (auto &inst : bb) {
           if (auto *BI = llvm::dyn_cast<llvm::BranchInst>(&inst)) {
             visitBranchInst(*BI);
@@ -633,13 +622,6 @@
             //                                            i32 zeroext %79, i32 zeroext 0, i32* %labelreturn)
             visitGetElementPtrInst(*GEP);
            }
-=======
-        auto inst = bb.getTerminator();
-        if (auto *BI = llvm::dyn_cast<llvm::BranchInst>(inst)) {
-          visitBranchInst(*BI);
-        } else if (auto *SI = llvm::dyn_cast<llvm::SwitchInst>(inst)) {
-          visitSwitch(*SI);
->>>>>>> f21343c5
         }
       }
     }
