"""A module defining the abstract classes used for represenging a program trace.

The implementation of these classes that actually loads the SQLite database emitted by the PolyTracker instrumentation
is in :mod:`polytracker.database`. For example, :class:`polytracker.database.DBProgramTrace` is mapped to
:class:`polytracker.PolyTrackerTrace`.

"""

from abc import ABC, abstractmethod
from argparse import ArgumentParser, Namespace, REMAINDER
from collections import defaultdict
from enum import IntFlag
import itertools
from os.path import commonpath
from pathlib import Path
import subprocess
from tempfile import TemporaryDirectory
from typing import (
    Dict,
    Iterable,
    Iterator,
    List,
    Optional,
    Set,
    Tuple,
    Union,
)
import weakref

from cxxfilt import demangle

from .cfg import DiGraph
from .inputs import Input, InputProperties
from .plugins import Command, Subcommand
from .repl import PolyTrackerREPL
from .taint_forest import TaintForest


class BasicBlockType(IntFlag):
    """
    Basic block types

    This should be kept in parity with the enum in
    `/polytracker/include/polytracker/basic_block_types.h <https://github.com/trailofbits/polytracker/blob/master/polytracker/include/polytracker/basic_block_types.h>`_

    """

    UNKNOWN = 0
    """We don't know what kind of BB this is"""
    STANDARD = 1
    """A standard, unremarkable BB"""
    CONDITIONAL = 2
    """Any BB that contains a conditional branch"""
    LOOP_ENTRY = 6
    """A BB that is an entrypoint into a loop"""
    LOOP_EXIT = 10
    """A BB that is an exit to a loop"""
    FUNCTION_ENTRY = 16
    """A BB that is the first inside of its function"""
    FUNCTION_EXIT = 32
    """A BB that exits a function (i.e., it contains a return instruction)"""
    FUNCTION_RETURN = 64
    """A BB that is executed immediately after a CallInst returns"""
    FUNCTION_CALL = 128
    """A BB that contains a CallInst"""


class ByteAccessType(IntFlag):
    """Bitfield enum defining the context in which taints were accessed.

    This should be kept in parity with the enum in
    `/polytracker/include/polytracker/output.h <https://github.com/trailofbits/polytracker/blob/master/polytracker/include/polytracker/output.h>`_

    """
    UNKNOWN_ACCESS = 0
    INPUT_ACCESS = 1
    CMP_ACCESS = 2
    READ_ACCESS = 4


class TaintedRegion:
    """Base class representing a tainted region of code"""
    def __init__(self, source: Input, offset: int, length: int):
        """Initializes a tainted region.

        Args:
            source: The input that tainted this region.
            offset: The byte offset of the input in which this region starts.
            length: The number of bytes in this region.

        """
        self.source: Input = source
        self.offset: int = offset
        self.length: int = length

    @property
    def value(self) -> bytes:
        """The actual bytes from the input file associated with this region.

        Raises:
            ValueError: If the input did not have its content stored to the database (*e.g.*, if the instrumented binary
                        was run with ``POLYSAVEINPUT=0``) and :attr:`self.source.path <polytracker.inputs.Input.path>`
                        does not exist.

        """
        return self.source.content[self.offset:self.offset+self.length]

    def __getitem__(self, index_or_slice: Union[int, slice]) -> "TaintedRegion":
        """Gets a :class:`ByteOffset` or sliced :class:`TaintedRegion` from this region"""
        if isinstance(index_or_slice, slice):
            if index_or_slice.step is not None and index_or_slice.step != 1:
                raise ValueError("TaintedRegion only supports slices with step == 1")
            start = slice.start
            if start < 0:
                start = max(self.length + start, 0)
            stop = slice.stop
            if stop < 0:
                stop = self.length + stop
            if start >= stop or start >= self.length or stop <= 0:
                return TaintedRegion(source=self.source, offset=self.offset, length=0)
            return TaintedRegion(source=self.source, offset=self.offset+start, length=stop-start)
        elif index_or_slice < 0 or index_or_slice >= self.length:
            raise IndexError(index_or_slice)
        else:
            return ByteOffset(source=self.source, offset=self.offset + index_or_slice)

    def __bytes__(self):
        """Equivalent to :attr:`self.value`"""
        return self.value

    def __hash__(self):
        return hash((self.source, self.offset))

    def __eq__(self, other):
        return isinstance(other, TaintedRegion) and self.source == other.source and self.offset == other.offset and \
               self.length == other.length

    def __lt__(self, other):
        return isinstance(other, TaintedRegion) and \
               (self.source.uid, self.offset, self.length) < (other.source.uid, other.offset, other.length)


class ByteOffset(TaintedRegion):
    """A :class:`TaintedRegion` of length 1."""
    def __init__(self, source: Input, offset: int):
        super().__init__(source=source, offset=offset, length=1)


class TaintDiff:
    """A diff of two sets of taints."""
    def __init__(self, taints1: "Taints", taints2: "Taints"):
        """Initializes a taint diff.

        Args:
            taints1: the first set of taints to compare.
            taints2: the second set of taints to compare.

        """
        self.taints1: Taints = taints1
        self.taints2: Taints = taints2
        self._only_in_first: Optional[List[ByteOffset]] = None
        self._only_in_second: Optional[List[ByteOffset]] = None

    def _diff(self):
        if self._only_in_first is not None:
            return
        in_first = set(self.taints1)
        in_second = set(self.taints2)
        self._only_in_first = sorted(in_first - in_second)
        self._only_in_second = sorted(in_second - in_first)

    @property
    def bytes_only_in_first(self) -> List[ByteOffset]:
        """Returns a list of all of the tainted byte offsets only in the first set of taints."""
        self._diff()
        return self._only_in_first  # type: ignore

    @property
    def regions_only_in_first(self) -> Iterator[TaintedRegion]:
        """Returns a list of all of the tainted byte regions only in the first set of taints."""
        yield from Taints.to_regions(self.bytes_only_in_first, is_sorted=True)

    @property
    def bytes_only_in_second(self) -> List[ByteOffset]:
        """Returns a list of all of the tainted byte offsets only in the second set of taints."""
        self._diff()
        return self._only_in_second  # type: ignore

    @property
    def regions_only_in_second(self) -> Iterator[TaintedRegion]:
        """Returns a list of all of the tainted byte regions only in the second set of taints."""
        yield from Taints.to_regions(self.bytes_only_in_second, is_sorted=True)

    def __bool__(self):
        """Equivalent to ``bool(self.bytes_only_in_first) or bool(self.bytes_only_in_second)``"""
        return bool(self.bytes_only_in_first) or bool(self.bytes_only_in_second)

    def __eq__(self, other):
        return isinstance(other, TaintDiff) and self.taints1 == other.taints1 and self.taints2 == other.taints2


class Taints:
    """A class for representing a collection of tainted regions"""
    def __init__(self, byte_offsets: Iterable[ByteOffset]):
        """Initializes a taint collection.

        Args:
            byte_offsets: The tainted byte offsets to include in this collection.

        """
        offsets_by_source: Dict[Input, Set[ByteOffset]] = defaultdict(set)
        for offset in byte_offsets:
            offsets_by_source[offset.source].add(offset)
        self._offsets_by_source: Dict[Input, List[ByteOffset]] = {
            source: sorted(offsets)
            for source, offsets in offsets_by_source.items()
        }

    def sources(self) -> Set[Input]:
        """Returns the set of sources from which this collection of taints originates."""
        return set(self._offsets_by_source.keys())

    def from_source(self, source: Input) -> "Taints":
        """Returns a subset of the taints in this collection that come from a specific source"""
        return Taints(self._offsets_by_source.get(source, ()))

    def regions(self) -> Iterator[TaintedRegion]:
        """Iterates over all of the contiguous regions of taint in this collection.

        The regions are yielded in increasing order of offset.

        .. caution::

            The regions *will not* be grouped by source! Regions from different sources will be intermixed. Use
            :meth:`Taints.from_source` if you want to differentiate regions by source.

        This is equivalent to::

            return Taints.to_regions(self, is_sorted=True)

        """
        return Taints.to_regions(self, is_sorted=True)

    @staticmethod
    def to_regions(offsets: Iterable[ByteOffset], is_sorted: bool = False) -> Iterator[TaintedRegion]:
        """Converts the list of byte offsets into contiguous regions."""
        last_input: Optional[Input] = None
        last_offset: Optional[ByteOffset] = None
        region: Optional[TaintedRegion] = None
        if not is_sorted:
            offsets = sorted(offsets)
        for offset in offsets:
            if last_input is None:
                last_input = offset.source
            elif last_input != offset.source or (last_offset is not None and last_offset.offset != offset.offset - 1):
                if region is not None:
                    yield region
                region = None
            last_offset = offset
            if region is None:
                region = TaintedRegion(source=offset.source, offset=offset.offset, length=offset.length)
            else:
                region.length += offset.length
        if region is not None:
            yield region

    def find(self, byte_sequence: Union[int, str, bytes]) -> Iterator[TaintedRegion]:
        """Yields all matching tainted subsequences in this collection.

        Args:
            byte_sequence: The individual byte (``int``), string (``str``), or byte sequence (``bytes``) to find

        Returns:
            All matching regions in this collection.

        """
        if isinstance(byte_sequence, str):
            byte_sequence = byte_sequence.encode("utf-8")
        elif isinstance(byte_sequence, int):
            byte_sequence = bytes([byte_sequence])
        for region in self.regions():
            offset = 0
            while True:
                content = region.value
                offset = content.find(byte_sequence, offset)
                if offset >= 0:
                    yield region[offset:offset+len(byte_sequence)]
                else:
                    break

    def diff(self, other: "Taints") -> TaintDiff:
        """Diffs this taint collection with another collection.

        This is equivalent to::

            TaintDiff(self, other)

        Args:
            other: The other collection against which to compare.

        Returns:
            The diff of the two taint collections.

        """
        return TaintDiff(self, other)

    def __contains__(self, byte_sequence: Union[int, str, bytes]):
        """Checks whether this taint collection contains at least one matching byte sequence.

        This is equivalent to::

            try:
                next(iter(self.find(byte_sequence)))
                return True
            except StopIteration:
                return False

        """
        try:
            next(iter(self.find(byte_sequence)))
            return True
        except StopIteration:
            return False

    def __len__(self):
        """The total number of tainted bytes in this collection."""
        return sum(map(len, self._offsets_by_source.values()))

    def __iter__(self) -> Iterator[ByteOffset]:
<<<<<<< HEAD
        """Iterates over all of the byte offsets in this taint set in increasing order grouped by source"""
=======
        """Iterates over all of the individual byte offsets in this collection, grouped by source.

        .. note::

            The byte offsets are guaranteed to be yielded in increasing order of byte offset per source, but the order
            of sources is arbitrary.

        """
>>>>>>> 401e030e
        for offsets in self._offsets_by_source.values():
            yield from offsets

    def __bool__(self):
        """Returns whether this taint collection has at least one tainted byte.

        This is equivalent to::

            bool(len(self))

        """
        return bool(len(self))


class Function:
    """A class representing a function inside of an instrumented program.

    .. note::

        This is a static function instance, *not* a function that is observed during a runtime trace.

        For runtime trace events, see :class:`FunctionInvocation`, :class:`FunctionEntry`, and :class:`FunctionReturn`.

    """

    def __init__(self, name: str, function_index: int):
        """Initializes a Function.

        Args:
            name: The name of the function
            function_index: A unique ID for the function.

        """
        self.name: str = name
        self.basic_blocks: List[BasicBlock] = []
        """A list of :class:`basic blocks <BasicBlock>` contained in this function."""
        self.function_index: int = function_index

    @property
    def demangled_name(self) -> str:
        """The demangled name of this function."""
        return demangle(self.name)

    @abstractmethod
    def taints(self) -> Taints:
        """Returns all taints operated on by this function across all invocations of the function in a trace."""
        raise NotImplementedError()

    @abstractmethod
    def calls_to(self) -> Set["Function"]:
        """Returns the set of functions to which this function calls, potentially including itself (if recursive)."""
        raise NotImplementedError()

    @abstractmethod
    def called_from(self) -> Set["Function"]:
        """Returns the set of functions from which this function is called, potentially including itself
        (if recursive)"""
        raise NotImplementedError()

    def __hash__(self):
        return self.function_index

    def __eq__(self, other):
        return (
            isinstance(other, Function) and self.function_index == other.function_index
        )

    def __str__(self):
        return self.name


class BasicBlock:
    """A class representing a basic block in an instrumented program.

        .. note::

            This is a static basic block instance, *not* a basic block that is observed during a runtime trace.

            For runtime trace events, see :class:`BasicBlockEntry`.

    """

    def __init__(self, function: Function, index_in_function: int):
        """Initializes a basic block.

        .. caution::

            This constructor will call::

                function.basic_blocks.append(self)

        Args:
            function: The function in which this basic block is contained.
            index_in_function: An ID for the basic block, unique among all basic blocks in :attr:`function`.

        """
        self.function: Function = function
        self.index_in_function: int = index_in_function
        self.children: Set[BasicBlock] = set()
        """All basic blocks to which this block can jump."""
        self.predecessors: Set[BasicBlock] = set()
        """All basic blocks that precede this basic block."""
        function.basic_blocks.append(self)

    @abstractmethod
    def entries(self) -> Iterator["BasicBlockEntry"]:
        """Yields all trace events associated with entering this basic block."""
        raise NotImplementedError()

    @abstractmethod
    def taints(self) -> Taints:
        """Returns the set of all taints operated on by this basic block across an entire trace."""
        raise NotImplementedError()

    def is_loop_entry(self, trace: "ProgramTrace") -> bool:
        """Calculates whether this basic block is an entry to a loop."""
        predecessors = set(p for p in self.predecessors if self.function == p.function)
        if len(predecessors) < 2:
            return False
        dominators = set(trace.cfg.dominator_forest.predecessors(self))
        # we are a loop entry if we have one predecessor that dominates us and another that doesn't
        if not any(p in predecessors for p in dominators):
            return False
        return any(p not in dominators for p in predecessors)

    def is_conditional(self, trace: "ProgramTrace") -> bool:
        """Returns whether this basic block contains a conditional branch."""
        # we are a conditional if we have at least two children in the same function and we are not a loop entry
        return sum(
            1 for c in self.children if c.function == self.function
        ) >= 2 and not self.is_loop_entry(trace)

    def __hash__(self):
        return hash((self.function, self.index_in_function))

    def __eq__(self, other):
        return (
            isinstance(other, BasicBlock)
            and other.function == self.function
            and self.index_in_function == other.index_in_function
        )

    def __str__(self):
        return f"{self.function!s}@{self.index_in_function}"


class TraceEvent:
    """An abstract base class for all trace events.

    .. note::

        This class *should ideally* extend off of :class:`collections.abc.ABC`. The reason why it *does not* is because
        it is extended through multiple inheritance in :mod:`polytracker.database` along with a SQLAlchemy base class,
        and SQLAlchemy does not play well with ``ABCMeta``.

    """

    def __init__(self, uid: int):
        """Initializes a trace event.

        Args:
            uid: An identifier for this event that is unique across the entire trace.
        """
        self.uid: int = uid

    @property
    @abstractmethod
    def basic_block(self) -> BasicBlock:
        """The basic block that was executing during which this event took place."""
        raise NotImplementedError()

    @property
    def function(self) -> Function:
        """The function that was executing during which this event took place."""
        return self.basic_block.function

    @abstractmethod
    def taints(self) -> Taints:
        """The set of taints operated on during this event."""
        raise NotImplementedError()

    @property
    def touched_taint(self) -> bool:
        """Whether or not this event touched taint."""
        return bool(self.taints())

    @property
    @abstractmethod
    def previous_event(self) -> Optional["TraceEvent"]:
        """The previous event in the trace that occurred in the same thread, if one exists.

        For the previous event from *any* thread, see :meth:`TraceEvent.previous_global_event`.

        """
        raise NotImplementedError()

    @property
    @abstractmethod
    def next_event(self) -> Optional["TraceEvent"]:
        """The next event in the trace that occurred in the same thread, if one exists.

        For the next event from *any* thread, see :meth:`TraceEvent.next_global_event`.

        """
        raise NotImplementedError()

    @property
    def next_control_flow_event(self) -> Optional["ControlFlowEvent"]:
        """The next control flow event in the trace that occurred in the same thread, if one exists."""
        next_event = self.next_event
        while next_event is not None:
            if isinstance(next_event, ControlFlowEvent):
                return next_event
            next_event = next_event.next_event
        return None

    @property
    def previous_control_flow_event(self) -> Optional["ControlFlowEvent"]:
        """The previous control flow event in the trace that occurred in the same thread, if one exists."""
        previous_event = self.previous_event
        while previous_event is not None:
            if isinstance(previous_event, ControlFlowEvent):
                return previous_event
            previous_event = previous_event.previous_event
        return None

    @property
    @abstractmethod
    def next_global_event(self) -> Optional["TraceEvent"]:
        """The next event that occurred in the trace, regardless of thread, if one exists."""
        raise NotImplementedError()

    @property
    @abstractmethod
    def previous_global_event(self) -> Optional["TraceEvent"]:
        """The previous event that occurred in the trace, regardless of thread, if one exists."""
        raise NotImplementedError()

    @property
    @abstractmethod
    def function_entry(self) -> Optional["FunctionEntry"]:
        """The function entry event associated with the stack frame in which this event occurred, if one exists."""
        raise NotImplementedError()

    def __eq__(self, other):
        return isinstance(other, TraceEvent) and other.uid == self.uid

    def __lt__(self, other):
        return self.uid < other.uid

    def __hash__(self):
        return self.uid


class ControlFlowEvent(TraceEvent):
    """An abstract base class for events that have to do with control flow."""
    pass


class FunctionEntry(ControlFlowEvent):
    """An abstract class representing the entry into a function."""

    @property
    def caller(self) -> Optional["BasicBlockEntry"]:
        """The :class:`BasicBlockEntry` event associated with the basic block that called this function."""
        prev = self.previous_control_flow_event
        while prev is not None:
            if isinstance(prev, BasicBlockEntry):
                return prev
            elif isinstance(prev, FunctionReturn):
                prev = prev.function_entry
                if prev is None:
                    break
            prev = prev.previous_control_flow_event
        return None

    @property
    def entrypoint(self) -> Optional["BasicBlockEntry"]:
        """Returns the :class:`BasicBlockEntry` event associated with the first basic block entered in this function."""
        next_event = self.next_control_flow_event
        if isinstance(next_event, BasicBlockEntry):
            if next_event.function_entry != self:
                raise ValueError(f"Unexpected basic block: {next_event}")
            return next_event
        return None

    @property
    def basic_block(self) -> BasicBlock:
        """Returns the entrypoint of this function.

        For the basic block that called into this function, use :meth:`FunctionEntry.caller`

        """
        if self.entrypoint is None:
            raise ValueError(f"Unable to determine the function entrypoint for {self!r}")
        return self.entrypoint.basic_block

    @property
    def function(self) -> Function:
        """Returns the function that was entered"""
        if self.entrypoint is None:
            raise ValueError(f"Unable to determine the function entrypoint for {self!r}")
        return self.entrypoint.function

    @property
    @abstractmethod
    def function_return(self) -> Optional["FunctionReturn"]:
        """The :class:`FunctionReturn` event that returned from this function."""
        raise NotImplementedError()

    def __repr__(self):
        return f"{self.__class__.__name__}({self.uid!r}, {self.function.name!r})"


class TaintAccess:
    """An abstract class for representing a taint access event."""

    def __init__(self, access_id: int, event: TraceEvent, label: int, access_type: ByteAccessType):
        """Initializes a taint access.

        Args:
            access_id: A unique, incrementally assigned identifier for this access.
            event: The trace event associated with this access.
            label: The taint label accessed.
            access_type: The type of access.
        """
        self.access_id: int = access_id
        self.event: TraceEvent = event
        self.label: int = label
        self.access_type: ByteAccessType = access_type

    def taints(self) -> Taints:
        """Returns the collection of taints associated with this access"""
        raise NotImplementedError()

    def __lt__(self, other):
        return hasattr(other, "access_id") and self.access_id < other.access_id

    def __hash__(self):
        return self.access_id

    def __eq__(self, other):
        return isinstance(other, TaintAccess) and self.access_id == other.access_id

    def __repr__(self):
        return f"{self.__class__.__name__}({self.access_id!r}, {self.event!r}, {self.label}, {self.access_type!r})"


class BasicBlockEntry(ControlFlowEvent):
    """A trace event associated with entering a basic block."""

    def entry_count(self) -> int:
        """Calculates the number of times this basic block has been entered in the current stack frame."""
        entry_count = 0
        event = self.previous_control_flow_event
        while event is not None and event != self.function_entry:
            if isinstance(event, FunctionReturn):
                event = event.function_entry
            elif isinstance(event, BasicBlockEntry) and event.basic_block == self.basic_block:
                entry_count += 1
            if event is not None:
                event = event.previous_control_flow_event
        return entry_count

    @property
    def called_function(self) -> Optional["FunctionInvocation"]:
        """The function invocation called from this basic block, or None if this basic block does not call a function"""
        next_event = self.next_control_flow_event
        if isinstance(next_event, FunctionEntry):
            return FunctionInvocation(next_event)
        return None

    def next_basic_block_in_function(self) -> Optional["BasicBlockEntry"]:
        """Finds the next basic block in this function in the trace"""
        next_event = self.next_control_flow_event
        while next_event is not None:
            if isinstance(next_event, BasicBlockEntry):
                if next_event.function_entry == self.function_entry:
                    return next_event
                else:
                    break
            elif isinstance(next_event, FunctionEntry):
                next_event = next_event.function_return
                if next_event is None:
                    break
                next_event = next_event.next_control_flow_event
            else:
                break
        return None

    def next_basic_block_in_function_that_touched_taint(self) -> Optional["BasicBlockEntry"]:
        """Finds the next basic block in this function in the trace that touched taint"""
        bb = self.next_basic_block_in_function()
        while bb is not None and not bb.touched_taint:
            bb = bb.next_basic_block_in_function()
        if bb is not None and bb.touched_taint:
            return bb
        return None

    @property
    def consumed_tokens(self) -> Iterable[bytes]:
        """The collection of tokens consumed during this basic block event.

        This is equivalent to::

            tuple(r.value for r in self.taints().regions())

        """
        return tuple(r.value for r in self.taints().regions())

    def __str__(self):
        return f"{self.basic_block!s}#{self.entry_count()}"


class FunctionReturn(ControlFlowEvent):
    """A trace event associated with returning from a function.

    .. caution::

        The function associated with this event is the function *to which* we are returning, *not* the function
        *from which* we are returning. Use :meth:`FunctionReturn.returning_from` to get the latter.

    """

    def __init__(self, uid: int):
        super().__init__(uid=uid)

    def __repr__(self):
        return (
            f"{self.__class__.__name__}({self.uid!r})"
        )

    @property
    def basic_block(self) -> BasicBlock:
        """The basic block that called `return`. For the return site of the function, use `self.returning_to`"""
        return super().basic_block

    @property
    def returning_to(self) -> Optional[BasicBlockEntry]:
        """The basic block to which the function returned."""
        next_event = self.next_control_flow_event
        if isinstance(next_event, BasicBlockEntry):
            return next_event
        return None

    @property
    def returning_from(self) -> Function:
        """The function from which we are returning."""
        entry = self.function_entry
        if entry is None:
            raise ValueError(f"Unable to determine the function entry object associated with function return {self!r}")
        return entry.basic_block.function


<<<<<<< HEAD
class FunctionInvocation(ControlFlowEvent):
=======
class FunctionInvocation(TraceEvent):
    """A conglomerated trace event representing an entire function invocation.

    This includes associating a :class:`FunctionEntry` with its :class:`FunctionReturn` event, and allows for reasoning
    about any sub-invocations (*i.e.*, other functions called from within this function).

    """

>>>>>>> 401e030e
    def __init__(self, function_entry: FunctionEntry):
        """Initializes a function invocation.

        Args:
            function_entry: The function entry event that initiated this invocation.

        """
        super().__init__(function_entry.uid)
        self._function_entry: FunctionEntry = function_entry

    @property
    def basic_block(self) -> BasicBlock:
        """The basic block that called to this function.

        This is equivalent to::

            self.function_entry.basic_block

        """
        return self.function_entry.basic_block

    @property
    def function(self) -> Function:
        return self.function_entry.function

    @property
    def previous_event(self) -> Optional["TraceEvent"]:
        return self.function_entry.previous_event

    @property
    def next_event(self) -> Optional["TraceEvent"]:
        return self.function_entry.next_event

    @property
    def next_global_event(self) -> Optional["TraceEvent"]:
        return self.function_entry.next_global_event

    @property
    def previous_global_event(self) -> Optional[TraceEvent]:
        return self.function_entry.previous_global_event

    @property
    def function_return(self) -> Optional[FunctionReturn]:
        return self.function_entry.function_return

    @property
    def function_entry(self) -> FunctionEntry:
        return self._function_entry

    def calls(self) -> Iterator["FunctionInvocation"]:
        """Yields all of the functions called inside of this invocation, in order"""
        next_event = self.function_entry.next_control_flow_event
        return_event = self.function_return
        while next_event is not None and next_event != return_event:
            if isinstance(next_event, FunctionEntry):
                yield FunctionInvocation(next_event)
                next_event = next_event.function_return
                if next_event is None:
                    return
            next_event = next_event.next_control_flow_event

    def __eq__(self, other):
        return isinstance(other, FunctionInvocation) and other.uid == self.uid

<<<<<<< HEAD
    def __iter__(self) -> Iterator[Union[BasicBlockEntry, "FunctionInvocation"]]:
        """
        Iterates all of the basic block entries that took place during this function invocation.
        Any functions that are called from this function are yielded as a FunctionInvocation.
=======
    def __iter__(self) -> Iterator[ControlFlowEvent]:
        """Iterates over all of the control flow events that took place during this function invocation,
        including all events generated from calls to other functions from within this invocation.
>>>>>>> 401e030e

        """
        for bb in self.basic_blocks():
            yield bb
            func = bb.called_function
            if func is not None:
                yield func

    def basic_blocks(self) -> Iterator[BasicBlockEntry]:
        """Yields all of the basic blocks executed in this function,
        not including any basic blocks inside called functions.

        """
        entry = self.function_entry.entrypoint
        while entry is not None:
            yield entry
            entry = entry.next_basic_block_in_function()

    def taints(self) -> Taints:
        """Returns all taints operated on by this function or any functions called by this function."""
        if not hasattr(self, "_taints"):
            setattr(self, "_taints", Taints(itertools.chain(*(event.taints() for event in self))))
        return getattr(self, "_taints")

    def __str__(self):
        s = str(self.function)
        caller = self.function_entry.caller
        if caller is not None:
            s = f"{s} called from {caller!s}"
        return_event = self.function_return
        if return_event is not None:
            returning_to = return_event.returning_to
            if returning_to is not None:
                s = f"{s} returning to {returning_to!s}"
        return s


class ProgramTrace(ABC):
    """An abstract class for representing a program trace.

    For a concrete implementation that loads a database produced from a PolyTracker instrumented binary, see
    :class:`polytracker.database.DBProgramTrace`.

    """

    _cfg: Optional[DiGraph[BasicBlock]] = None
    _func_cfg: Optional[DiGraph[Function]] = None

    @abstractmethod
    def __len__(self) -> int:
        """Returns the total number of events in this trace"""
        raise NotImplementedError()

    @abstractmethod
    def __iter__(self) -> Iterator[TraceEvent]:
        """Iterates over all of the events in this trace, in order"""
        raise NotImplementedError()

    @property
    @abstractmethod
    def functions(self) -> Iterable[Function]:
        """The static functions operated on by the trace."""
        raise NotImplementedError()

    @property
    @abstractmethod
    def basic_blocks(self) -> Iterable[BasicBlock]:
        """The static basic blocks operated on by the trace."""
        raise NotImplementedError()

    @abstractmethod
    def has_event(self, uid: int) -> bool:
        """Returns whether an event with the given ID exists in this trace."""
        raise NotImplementedError()

    @abstractmethod
    def get_event(self, uid: int) -> TraceEvent:
        """Gets a trace event by its ID."""
        raise NotImplementedError()

    @abstractmethod
    def get_function(self, name: str) -> Function:
        """Looks up a function by its name.

        Raises:
            KeyError: if a function of that name was not executed in the trace

        """
        raise NotImplementedError()

    @abstractmethod
    def has_function(self, name: str) -> bool:
        """Returns whether a function of the given name was executed in this trace."""
        raise NotImplementedError()

    @abstractmethod
    def access_sequence(self) -> Iterator[TaintAccess]:
        """Yields the taint accesses in this trace, in order."""
        raise NotImplementedError()

    @property
    @abstractmethod
    def num_accesses(self) -> int:
        """The number of taint accesses in this trace."""
        raise NotImplementedError()

    @property
    @abstractmethod
    def inputs(self) -> Iterable[Input]:
        """The taint sources operated on in this trace."""
        raise NotImplementedError()

    def input_properties(self, source: Input) -> InputProperties:
        first_usages: List[Optional[int]] = [None] * source.size
        file_seeks: List[Tuple[int, int, int]] = []
        last_offset: Optional[int] = None
        for i, taint_access in enumerate(self.access_sequence()):
            for offset in taint_access.taints():
                if not offset.source == source:
                    continue
                if first_usages[offset.offset] is None:
                    first_usages[offset.offset] = i
                if last_offset is not None:
                    if offset.offset < last_offset:
                        file_seeks.append((i - 1, last_offset, offset.offset))
                last_offset = offset.offset
        unused_bytes = [offset for offset, first_used in enumerate(first_usages) if first_used is None]
        out_of_order = [
            previous_offset + 1
            for previous_offset, (previous, first_used) in enumerate(zip(first_usages, first_usages[1:]))
            if previous > first_used  # type: ignore
        ]
        return InputProperties(unused_byte_offsets=unused_bytes, out_of_order_byte_offsets=out_of_order,
                               file_seeks=file_seeks)

    @property
    @abstractmethod
    def taint_forest(self) -> TaintForest:
        """The taint forest associated with this trace."""
        raise NotImplementedError()

    def function_trace(self) -> Iterator[FunctionEntry]:
        """Iterates over all of the :class:`FunctionEntry` events in this trace.

        This is equivalent to::

            iter(event for event in self if isinstance(event, FunctionEntry))

        However, concrete implementations such as :class:`polytracker.database.DBProgramTrace` might have more efficient
        implementations.

        """
        return iter(event for event in self if isinstance(event, FunctionEntry))

    def num_function_calls(self) -> int:
        """Returns the number of function calls in this trace."""
        return sum(1 for _ in self.function_trace())

    def num_function_calls_that_touched_taint(self) -> int:
        return sum(1 for func in self.function_trace() if func.touched_taint)

    def num_basic_block_entries(self) -> int:
        """Returns the number of basic block entries in this trace."""
        return sum(1 for event in self if isinstance(event, BasicBlockEntry))

    def next_function_entry(self, after: Optional[FunctionEntry] = None) -> Optional[FunctionEntry]:
        """Returns the next function entry, or None if none exists"""
        if after is None:
            try:
                return next(iter(self.function_trace()))
            except StopIteration:
                return None
        function_return = after.function_return
        if function_return is None:
            next_event = after.next_control_flow_event
        else:
            next_event = function_return.returning_to
        while next_event is not None:
            if isinstance(next_event, FunctionEntry):
                return next_event
        return None

    @property
    def entrypoint(self) -> Optional[FunctionInvocation]:
        """Returns the entrypoint to this trace (*i.e.*, its first :class:`FunctionInvocation`, typically ``main``)."""
        try:
            return FunctionInvocation(next(iter(self.function_trace())))
        except StopIteration:
            return None

    @abstractmethod
    def __getitem__(self, uid: int) -> TraceEvent:
        """Returns the trace event associated with the given identifier.

        Raises:
            KeyError: if the event does not exist.

        Equivalent to::

            self.get_event(uid)

        """
        raise NotImplementedError()

    @abstractmethod
    def __contains__(self, uid: int):
        """Returns whether an event with the given ID exists in this trace.

        Equivalent to::

            self.has_event(uid)

        """
        raise NotImplementedError()

    @property
    def cfg(self) -> DiGraph[BasicBlock]:
        """The static control flow graph associated with this trace."""
        if not hasattr(self, "_cfg") or self._cfg is None:
            setattr(self, "_cfg", DiGraph())
            for bb in self.basic_blocks:
                self._cfg.add_node(bb)  # type: ignore
                for child in bb.children:
                    self._cfg.add_edge(bb, child)  # type: ignore
        return self._cfg  # type: ignore

    @property
    def function_cfg(self) -> DiGraph[Function]:
        if not hasattr(self, "_func_cfg") or self._func_cfg is None:
            setattr(self, "_func_cfg", DiGraph())
            for func in self.functions:
                self._func_cfg.add_node(func)  # type: ignore
                for child in func.calls_to():
                    self._func_cfg.add_edge(func, child)  # type: ignore
        return self._func_cfg  # type: ignore

    def cfg_roots(self) -> Iterable[BasicBlock]:
        for bb in self.basic_blocks:
            if not bb.predecessors:
                yield bb

    def is_cfg_connected(self) -> bool:
        """Calculates whether the trace's control flow graph is connected."""
        roots = iter(self.cfg_roots())
        try:
            next(roots)
        except StopIteration:
            # there are no roots
            return False
        # there is at least one root
        try:
            next(roots)
            # there is more than one root
            return False
        except StopIteration:
            return True


class TraceCommand(Command):
    name = "trace"
    help = "commands related to tracing"
    parser: ArgumentParser

    def __init_arguments__(self, parser: ArgumentParser):
        self.parser = parser

    def run(self, args: Namespace):
        self.parser.print_help()


def common_parent_directory(*paths: Union[Path, str]) -> Path:
    """Returns the deepest parent directory common to every path in paths"""
    p = []
    for path in paths:
        if not isinstance(path, Path):
            path = Path(path)
        p.append(path.absolute())
    return Path(commonpath(p))


class RunTraceCommand(Subcommand[TraceCommand]):
    name = "run"
    help = "run an instrumented binary"
    parent_type = TraceCommand

    def __init_arguments__(self, parser):
        parser.add_argument("--no-bb-trace", action="store_true", help="do not trace at the basic block level")
        parser.add_argument("--output-db", "-o", type=str, default="polytracker.db",
                            help="path to the output database (default is polytracker.db)")
        parser.add_argument("INSTRUMENTED_BINARY", type=str, help="the instrumented binary to run")
        parser.add_argument("INPUT_FILE", type=str, help="the file to track")
        parser.add_argument("args", nargs=REMAINDER)

    @staticmethod
    @PolyTrackerREPL.register("run_trace")
    def run_trace(
            instrumented_binary_path: Union[str, Path],
            input_file_path: Union[str, Path],
            no_bb_trace: bool = False,
            output_db_path: Optional[Union[str, Path]] = None,
            args=(),
            return_trace: bool = True
    ) -> Union[ProgramTrace, int]:
        """
        Runs an instrumented binary and returns the resulting trace

        Args:
            instrumented_binary_path: path to the instrumented binary
            input_file_path: input file to track
            no_bb_trace: if True, only functions will be traced and not basic blocks
            output_db_path: path to save the output database
            args: additional arguments to pass the binary
            return_trace: if True (the default), return the resulting ProgramTrace. If False, just return the exit code.

        Returns:
            The program trace or the instrumented binary's exit code

        """
        can_run_natively = PolyTrackerREPL.registered_globals["CAN_RUN_NATIVELY"]

        if output_db_path is None:
            # use a temporary file
            tmpdir: Optional[TemporaryDirectory] = TemporaryDirectory()
            output_db_path = Path(tmpdir.name) / "polytracker.db"  # type: ignore
        else:
            if not isinstance(output_db_path, Path):
                output_db_path = Path(output_db_path)
            tmpdir = None

        if not isinstance(instrumented_binary_path, Path):
            instrumented_binary_path = Path(instrumented_binary_path)

        if not isinstance(input_file_path, Path):
            input_file_path = Path(input_file_path)

        if output_db_path.exists():
            PolyTrackerREPL.warning(f"<style fg=\"gray\">{output_db_path}</style> already exists")

        if can_run_natively:
            kwargs = {}
            instrumented_binary_path = str(instrumented_binary_path)
        else:
            cwd = common_parent_directory(input_file_path, output_db_path, instrumented_binary_path)
            kwargs = {"cwd": str(cwd)}

            input_file_path = input_file_path.absolute().relative_to(cwd)
            output_db_path = output_db_path.absolute().relative_to(cwd)
            instrumented_binary_path = str(instrumented_binary_path.absolute().relative_to(cwd))
            if not instrumented_binary_path.startswith("."):
                instrumented_binary_path = f"./{instrumented_binary_path}"

        cmd_args = [instrumented_binary_path] + list(args) + [str(input_file_path)]
        env = {
            "POLYPATH": str(input_file_path),
            "POLYTRACE": ["1", "0"][no_bb_trace],
            "POLYDB": str(output_db_path)
        }
        if can_run_natively:
            retval = subprocess.call(cmd_args, env=env)  # type: ignore
        else:
            run_command = PolyTrackerREPL.commands["docker_run"]
            retval = run_command(args=cmd_args, interactive=True, env=env, **kwargs)
        if return_trace:
            from . import PolyTrackerTrace
            trace = PolyTrackerTrace.load(output_db_path)
            if tmpdir is not None:
                weakref.finalize(trace, tmpdir.cleanup)
            return trace
        else:
            if tmpdir is not None:
                tmpdir.cleanup()
            return retval

    def run(self, args: Namespace):
        retval = RunTraceCommand.run_trace(
            instrumented_binary_path=args.INSTRUMENTED_BINARY,
            input_file_path=args.INPUT_FILE,
            no_bb_trace=args.no_bb_trace,
            output_db_path=args.output_db,
            args=args.args,
            return_trace=False
        )
        if retval == 0:
            print(f"Trace saved to {args.output_db}")
        return retval


class CFGTraceCommand(Subcommand[TraceCommand]):
    name = "cfg"
    help = "export a trace as an annotated cfg"
    parent_type = TraceCommand

    def __init_arguments__(self, parser):
        parser.add_argument("TRACE_DB", type=str, help="path to the trace database")

    def run(self, args: Namespace):
        from . import PolyTrackerTrace
        db = PolyTrackerTrace.load(args.TRACE_DB)
        db.function_cfg.to_dot().save("trace.dot")<|MERGE_RESOLUTION|>--- conflicted
+++ resolved
@@ -327,9 +327,6 @@
         return sum(map(len, self._offsets_by_source.values()))
 
     def __iter__(self) -> Iterator[ByteOffset]:
-<<<<<<< HEAD
-        """Iterates over all of the byte offsets in this taint set in increasing order grouped by source"""
-=======
         """Iterates over all of the individual byte offsets in this collection, grouped by source.
 
         .. note::
@@ -338,7 +335,6 @@
             of sources is arbitrary.
 
         """
->>>>>>> 401e030e
         for offsets in self._offsets_by_source.values():
             yield from offsets
 
@@ -793,10 +789,7 @@
         return entry.basic_block.function
 
 
-<<<<<<< HEAD
 class FunctionInvocation(ControlFlowEvent):
-=======
-class FunctionInvocation(TraceEvent):
     """A conglomerated trace event representing an entire function invocation.
 
     This includes associating a :class:`FunctionEntry` with its :class:`FunctionReturn` event, and allows for reasoning
@@ -804,7 +797,6 @@
 
     """
 
->>>>>>> 401e030e
     def __init__(self, function_entry: FunctionEntry):
         """Initializes a function invocation.
 
@@ -869,16 +861,9 @@
     def __eq__(self, other):
         return isinstance(other, FunctionInvocation) and other.uid == self.uid
 
-<<<<<<< HEAD
     def __iter__(self) -> Iterator[Union[BasicBlockEntry, "FunctionInvocation"]]:
-        """
-        Iterates all of the basic block entries that took place during this function invocation.
+        """Iterates all of the basic block entries that took place during this function invocation.
         Any functions that are called from this function are yielded as a FunctionInvocation.
-=======
-    def __iter__(self) -> Iterator[ControlFlowEvent]:
-        """Iterates over all of the control flow events that took place during this function invocation,
-        including all events generated from calls to other functions from within this invocation.
->>>>>>> 401e030e
 
         """
         for bb in self.basic_blocks():
