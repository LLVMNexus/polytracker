--- conflicted
+++ resolved
@@ -78,13 +78,9 @@
 In the Docker container, these are mapped to `${CC}` and `${CXX}`. If run from the host system, these scripts will
 automatically and seamlessly perform the build within Docker, if necessary.
 
-<<<<<<< HEAD
 If you have a C target, you can instrument it by invoking `polybuild` and passing the `--instrument-target` before your
-cflags: 
-=======
-If you have a C target, you can instrument it by invoking the C compiler and passing the `--instrument-target` before your cflags
-
->>>>>>> 8cdbf43d
+cflags:
+
 ```
 polybuild --instrument-target -g -o my_target my_target.c 
 ```
@@ -115,24 +111,14 @@
 [relatively minor](https://github.com/trailofbits/polytracker-llvm/compare/main...trailofbits:polytracker), so keeping
 the fork in sync with upstream LLVM should be relatively straightforward.
 
-<<<<<<< HEAD
 PolyTracker depends on [gllvm](https://github.com/SRI-CSL/gllvm) to create whole program bitcode archives and to extract
-bitcode from targets. 
-
-PolyTracker depends on python3.7+.
+bitcode from targets.
+
+PolyTracker depends on Python 3.7 or newer.
 
 PolyTracker currently only runs on Linux, because that is the only system supported by the DataFlow Santizer. This
 limitation is just due to a lack of support for semantics for other OSes system calls, which could be added in the
 future. However, this means that running PolyTracker on a non-Linux system will require Docker to be installed.
-=======
-PolyTracker depends on [gllvm](https://github.com/SRI-CSL/gllvm) to create whole program bitcode archives and to extract bitcode from targets.
-
-PolyTracker depends on python3.7+
-
-The following tools and libraries are required to run PolyTracker:
-
-* LLVM version 7 or 7.1; other later versions may work but have not been tested. The builds in the official Ubuntu Bionic repository appear to be broken; we suggest building LLVM from source or installing it from the official LLVM repositories
->>>>>>> 8cdbf43d
 
 ## Manually building the examples
 
@@ -173,13 +159,9 @@
 * [Ninja](https://ninja-build.org) (`ninja-build` on Ubuntu)
 * Python 3.7 and `pip`, for testing purposes (`apt-get -y install python3.7 python3-pip`)
 
-<<<<<<< HEAD
 First, make sure that the [`polytracker-llvm`](https://github.com/trailofbits/polytracker-llvm) binaries have priority
 in your `PATH`, _e.g._,
-=======
-First, make sure that the LLVM 7 binaries have priority in your `PATH`, _e.g._,
-
->>>>>>> 8cdbf43d
+
 ```
 export PATH="/usr/lib/polytracker-llvm/bin:${PATH}"
 ```
@@ -195,48 +177,11 @@
 `polybuild++`. These are wrappers around `gclang` and `gclang++`,
 respectively, and will add the PolyTracker instrumentation.
 
-<<<<<<< HEAD
 ## Environment Variables 
 
-PolyTracker accepts configuration paramters in the form of environment variables to avoid recompiling target programs.
+PolyTracker accepts configuration parameters in the form of environment variables to avoid recompiling target programs.
 The current environment variables PolyTracker supports is:
-=======
-## Instrumenting a Program with PolyTracker
-
-All that is required is to modify the program's build system to use `polybuild`/`polybuild++` instead of its default compiler. The easiest way to do this is to set the compiler environment variables to them:
-```
-export CC=`which polybuild`
-export CXX=`which polybuild++`
-```
-
-For example, let's work through how to build MuPDF with PolyTracker instrumentation:
-
-```
-git clone --recursive git://git.ghostscript.com/mupdf.git
-cd mupdf
-git submodule update --init
-make -j10 HAVE_X11=no HAVE_GLUT=no prefix=./bin install
-```
-
-Or if you would like to build the debug version, as we do in our Dockerfile:
-
-```
-make -j10 HAVE_X11=no HAVE_GLUT=no prefix=./bin debug
-```
-
-Then, find the build util you want to instrument, run gllvm's `get-bc` to extract the bitcode from the target, then instrument it with polybuild
-```
-get-bc -b target
-${CC}/{CXX} --instrument-bitcode target.bc -o target_track --libs <any libs go here> 
-```
-
-If you aren't sure about what libraries you might need to link for a complex target, the environment variable `WLLVM_ARTIFACT_STORE` sets a directory that contains a manifest that logs all build commands and artifacts used. You should be able to rebuild the target completely using information in the manifest and the artifacts.
-
-## Environment Variables
-
-PolyTracker accepts configuration parameters in the form of environment variables to avoid recompiling target programs. The current environment variables PolyTracker supports is: 
-
->>>>>>> 8cdbf43d
+
 ```
 POLYPATH: The path to the file to mark as tainted 
 
@@ -253,15 +198,11 @@
 WLLVM_ARTIFACT_STORE: Provides a path to an existing directory to store artifact/manifest for all build targets
 ```
 
-<<<<<<< HEAD
 ## ABI Lists
 DFSan uses ABI lists to determine what functions it should automatically instrument, what functions it should ignore, and what
 custom function wrappers exist. See the [dfsan documentation](https://clang.llvm.org/docs/DataFlowSanitizer.html) for more information.
 
-## Configuration Files 
-=======
 ## Configuration Files
->>>>>>> 8cdbf43d
 
 Rather than setting environment variables on every run, you can make a configuration file.
 
@@ -274,17 +215,10 @@
 }
 ```
 
-<<<<<<< HEAD
-Polytracker will search for config files in the following way: 
+Polytracker will search for config files in the following way:
 1. If `POLYCONFIG` is specified, it will grab it from there
 2. Checks current directory there is a `polytracker_config.json`
 3. Checks the `.config` directory under the users home (`~/.config/polytracker/polytracker_config.json`)
-=======
-Polytracker will search for config files in the following way:
-1. If POLYCONFIG is specified, it will grab it from there
-2. Checks current directory there is a polytracker_config.json
-3. Checks the .config directory under the users home ("~/.config/polytracker/polytracker_config.json")
->>>>>>> 8cdbf43d
 
 If a configuration isn't specified or if certain settings aren't tweaked, defaults are set if possible. Some settings
 like `POLYPATH` do not have defaults, so if `POLYPATH` isn't specified via environment variable or config, an error
@@ -302,12 +236,7 @@
 ```python
 from polytracker import PolyTrackerTrace
 
-<<<<<<< HEAD
 trace = PolyTrackerTrace.load("polytracker.db")
-=======
-The instrumented software will write its output to `polytracker_process_sets.json` and
-`polytracker_forest.bin` in the current directory.
->>>>>>> 8cdbf43d
 
 for event in trace:
     print(event)
@@ -332,16 +261,13 @@
 ```
 This will automatically run the instrumented binary in a Docker container, if necessary.
 
-<<<<<<< HEAD
 > :warning: **If running PolyTracker inside Docker or a VM**: PolyTracker can be very slow if running in a virtualized
 > environment and either the input file or, especially, the output database are located in a directory mapped or mounted
 > from the host OS. This is particularly true when running PolyTracker in Docker from a macOS host. The solution is to
 > write the database to a path inside of the container/VM and then copy it out to the host system at the very end.
-=======
+
 The optional `POLYTRACE` environment variable can be set to `POLYTRACE=1` to produce a basic-block
-level trace of the program. This trace data will be included in the output JSON file under the
-"`trace`" key.
->>>>>>> 8cdbf43d
+level trace of the program.
 
 ## Creating custom ignore lists from pre-built libraries
 
@@ -349,20 +275,13 @@
 It's even more time consuming to try and modify the build system such that it supports changes, like dfsan's/our
 instrumentation.
 
-<<<<<<< HEAD
 There is a script located in `polytracker/scripts` that you can run on any ELF library and it will output a list of
 functions to ignore. We use this when we do not want to track information going through a specific library like libpng,
 or other sub components of a program. The `Dockerfile-listgen.demo` exists to build common open source libraries so we
-can create these lists. 
- 
+can create these lists.
+
 This script is a slightly tweaked version of what DataFlowSanitizer has, which focuses on ignoring system libraries.
-The original script can be found in `dfsan_rt`. 
-=======
-There is a script located in `polytracker/scripts` that you can run on any ELF library and it will output a list of functions to ignore.
-We use this when we do not want to track information going through a specific library like libpng, or other sub components of a program. The `Dockerfile-listgen.demo` exists to build common open source libraries so we can create these lists.
-
-This script is a slightly tweaked version of what DataFlowSanitizer has, which focuses on ignoring system libraries. The original script can be found in `dfsan_rt`.
->>>>>>> 8cdbf43d
+The original script can be found in `dfsan_rt`.
 
 ## Current Status and Known Issues
 
@@ -378,13 +297,8 @@
 
 Snapshotting is currently deprecated and not supported in the latest version.
 
-<<<<<<< HEAD
-If there are issues with Docker please do a system prune and build with `--no-cache` for both PolyTracker 
-and whatever demo you are trying to run. 
-=======
-If there are issues with Docker please do a system prune and build with --no-cache for both PolyTracker
+If there are issues with Docker, try performing a system prune and build with `--no-cache` for both PolyTracker
 and whatever demo you are trying to run.
->>>>>>> 8cdbf43d
 
 The worst case performance of PolyTracker is exercised when a single
 byte in memory is simultaneously tainted by a large number of input
