FROM trailofbits/polytracker-llvm:9bbd58ee30bef78b3e04867522b9cf56eeec3428

LABEL org.opencontainers.image.authors="evan.sultanik@trailofbits.com"
<<<<<<< HEAD

RUN DEBIAN_FRONTEND=noninteractive apt-get -y update  \
 && DEBIAN_FRONTEND=noninteractive apt-get install -y \
      ninja-build                                     \
      python3-pip                                     \
      python3.8-dev                                   \
      libgraphviz-dev                                 \
      libjpeg-dev                                     \
      graphviz                                        \
      vim                                             \
      file                                            \
      gdb                                             \
      libncurses5-dev                                 \
      apt-transport-https                             \
      ca-certificates                                 \
      libstdc++-10-dev

RUN update-ca-certificates

# RUN update-alternatives --install /usr/bin/python3 python3 /usr/bin/python3.8 10
RUN python3 -m pip install pip && python3 -m pip install pytest
=======
ENV DEBIAN_FRONTEND=noninteractive
RUN apt-get -y update  && \
      apt-get install -y \
            ninja-build                                     \
            python3-pip                                     \
            python3.8-dev                                   \
            libgraphviz-dev                                 \
            libjpeg-dev                                     \
            graphviz                                        \
            vim                                             \
            gdb                                             \
            libncurses5-dev                                 \
            apt-transport-https                             \
            ca-certificates                                 \
            libstdc++-10-dev

RUN update-ca-certificates

RUN apt-get install -y software-properties-common && \
      # deadsnakes PPA allows us to install python3.10 on focal
      add-apt-repository ppa:deadsnakes/ppa && \
      apt-get -y update && \
      apt-get install -y \
            python3.10-dev \
            # make update-alternatives work
            python3.10-distutils \
            curl && \
      # need a pip compatible with 3.10
      curl -sS https://bootstrap.pypa.io/get-pip.py | python3.10 && \
      update-alternatives --install /usr/bin/python3 python3 /usr/bin/python3.10 10 && \
      python3 -m pip install pytest
>>>>>>> 740614d0

WORKDIR /blight
RUN git clone https://github.com/trailofbits/blight.git .
RUN pip3 install .

COPY . /polytracker

RUN mkdir /polytracker/build
WORKDIR /polytracker/build
RUN cmake -GNinja -DCMAKE_C_COMPILER=clang -DCMAKE_CXX_COMPILER=clang++ -DCMAKE_VERBOSE_MAKEFILE=TRUE -DCXX_LIB_PATH=/cxx_libs ..
RUN ninja install


WORKDIR /polytracker
RUN pip3 install .

# Setting up build enviornment for targets
ENV POLYTRACKER_CAN_RUN_NATIVELY=1
ENV PATH=/polytracker/build/bin:$PATH
ENV DFSAN_OPTIONS="strict_data_dependencies=0"
ENV COMPILER_DIR=/polytracker/build/share/polytracker<|MERGE_RESOLUTION|>--- conflicted
+++ resolved
@@ -1,29 +1,6 @@
 FROM trailofbits/polytracker-llvm:9bbd58ee30bef78b3e04867522b9cf56eeec3428
 
 LABEL org.opencontainers.image.authors="evan.sultanik@trailofbits.com"
-<<<<<<< HEAD
-
-RUN DEBIAN_FRONTEND=noninteractive apt-get -y update  \
- && DEBIAN_FRONTEND=noninteractive apt-get install -y \
-      ninja-build                                     \
-      python3-pip                                     \
-      python3.8-dev                                   \
-      libgraphviz-dev                                 \
-      libjpeg-dev                                     \
-      graphviz                                        \
-      vim                                             \
-      file                                            \
-      gdb                                             \
-      libncurses5-dev                                 \
-      apt-transport-https                             \
-      ca-certificates                                 \
-      libstdc++-10-dev
-
-RUN update-ca-certificates
-
-# RUN update-alternatives --install /usr/bin/python3 python3 /usr/bin/python3.8 10
-RUN python3 -m pip install pip && python3 -m pip install pytest
-=======
 ENV DEBIAN_FRONTEND=noninteractive
 RUN apt-get -y update  && \
       apt-get install -y \
@@ -34,6 +11,7 @@
             libjpeg-dev                                     \
             graphviz                                        \
             vim                                             \
+            file                                            \
             gdb                                             \
             libncurses5-dev                                 \
             apt-transport-https                             \
@@ -55,7 +33,6 @@
       curl -sS https://bootstrap.pypa.io/get-pip.py | python3.10 && \
       update-alternatives --install /usr/bin/python3 python3 /usr/bin/python3.10 10 && \
       python3 -m pip install pytest
->>>>>>> 740614d0
 
 WORKDIR /blight
 RUN git clone https://github.com/trailofbits/blight.git .
