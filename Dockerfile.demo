FROM trailofbits/tapp
MAINTAINER Evan Sultanik <evan.sultanik@trailofbits.com>

WORKDIR /polytracker/the_klondike

RUN apt-get install -y git pkg-config

RUN git clone --recursive git://git.ghostscript.com/mupdf.git
WORKDIR /polytracker/the_klondike/mupdf
RUN git submodule update --init
<<<<<<< HEAD

RUN make -j$((`nproc`+1)) HAVE_X11=no HAVE_GLUT=no prefix=/usr/local debug
=======
RUN make -j$((`nproc`+1)) HAVE_X11=no HAVE_GLUT=no prefix=./bin install
>>>>>>> 19ad68fa

# Note, the /workdir directory is intended to be mounted at runtime
VOLUME ["/workdir"]
WORKDIR /workdir<|MERGE_RESOLUTION|>--- conflicted
+++ resolved
@@ -8,12 +8,8 @@
 RUN git clone --recursive git://git.ghostscript.com/mupdf.git
 WORKDIR /polytracker/the_klondike/mupdf
 RUN git submodule update --init
-<<<<<<< HEAD
 
 RUN make -j$((`nproc`+1)) HAVE_X11=no HAVE_GLUT=no prefix=/usr/local debug
-=======
-RUN make -j$((`nproc`+1)) HAVE_X11=no HAVE_GLUT=no prefix=./bin install
->>>>>>> 19ad68fa
 
 # Note, the /workdir directory is intended to be mounted at runtime
 VOLUME ["/workdir"]
